--- conflicted
+++ resolved
@@ -129,7 +129,6 @@
  * Peter Teichman
  * Jakub Kot
  * Jorge Bastida
-<<<<<<< HEAD
  * Stefan Wójcik
  * Pete Campton
  * Martyn Smith
@@ -141,6 +140,4 @@
  * Max Countryman
  * caitifbrito
  * lcya86 刘春洋
-=======
- * Martin Alderete https://github.com/malderete
->>>>>>> de5fbfde
+ * Martin Alderete (https://github.com/malderete)