The PRIMARY AUTHORS are (and/or have been):

Ross Lawley <ross.lawley@gmail.com>
Harry Marr <harry@hmarr.com>
Matt Dennewitz <mattdennewitz@gmail.com>
Deepak Thukral <iapain@yahoo.com>
Florian Schlachter <flori@n-schlachter.de>
Steve Challis <steve@stevechallis.com>
Wilson Júnior <wilsonpjunior@gmail.com>
Dan Crosta https://github.com/dcrosta
Laine Herron https://github.com/LaineHerron

CONTRIBUTORS

Derived from the git logs, inevitably incomplete but all of whom and others
have submitted patches, reported bugs and generally helped make MongoEngine
that much better:

 * blackbrrr
 * Florian Schlachter
 * Vincent Driessen
 * Steve Challis
 * flosch
 * Deepak Thukral
 * Colin Howe
 * Wilson Júnior (https://github.com/wpjunior)
 * Alistair Roche
 * Dan Crosta
 * Viktor Kerkez
 * Stephan Jaekel
 * Rached Ben Mustapha
 * Greg Turner
 * Daniel Hasselrot
 * Mircea Pasoi
 * Matt Chisholm
 * James Punteney
 * TimothéePeignier
 * Stuart Rackham
 * Serge Matveenko
 * Matt Dennewitz
 * Don Spaulding
 * Ales Zoulek
 * sshwsfc
 * sib
 * Samuel Clay
 * Nick Vlku
 * martin
 * Flavio Amieiro
 * Анхбаяр Лхагвадорж
 * Zak Johnson
 * Victor Farazdagi
 * vandersonmota
 * Theo Julienne
 * sp
 * Slavi Pantaleev
 * Richard Henry
 * Nicolas Perriault
 * Nick Vlku Jr
 * Michael Henson
 * Leo Honkanen
 * kuno
 * Josh Ourisman
 * Jaime
 * Igor Ivanov
 * Gregg Lind
 * Gareth Lloyd
 * Albert Choi
 * John Arnfield
 * grubberr
 * Paul Aliagas
 * Paul Cunnane
 * Julien Rebetez
 * Marc Tamlyn
 * Karim Allah
 * Adam Parrish
 * jpfarias
 * jonrscott
 * Alice Zoë Bevan-McGregor (https://github.com/amcgregor/)
 * Stephen Young
 * tkloc
 * aid
 * yamaneko1212
 * dave mankoff
 * Alexander G. Morano
 * jwilder
 * Joe Shaw
 * Adam Flynn
 * Ankhbayar
 * Jan Schrewe
 * David Koblas
 * Crittercism
 * Alvin Liang
 * andrewmlevy
 * Chris Faulkner
 * Ashwin Purohit
 * Shalabh Aggarwal
 * Chris Williams
 * Robert Kajic
 * Jacob Peddicord
 * Nils Hasenbanck
 * mostlystatic
 * Greg Banks
 * swashbuckler
 * Adam Reeve
 * Anthony Nemitz
 * deignacio
 * Shaun Duncan
 * Meir Kriheli
 * Andrey Fedoseev
 * aparajita
 * Tristan Escalada
 * Alexander Koshelev
 * Jaime Irurzun
 * Alexandre González
 * Thomas Steinacher
 * Tommi Komulainen
 * Peter Landry
 * biszkoptwielki
 * Anton Kolechkin
 * Sergey Nikitin
 * psychogenic
 * Stefan Wójcik (https://github.com/wojcikstefan)
 * dimonb
 * Garry Polley
 * James Slagle
 * Adrian Scott
 * Peter Teichman
 * Jakub Kot
 * Jorge Bastida
 * Aleksandr Sorokoumov
 * Yohan Graterol
 * bool-dev
 * Russ Weeks
 * Paul Swartz
 * Sundar Raman
 * Benoit Louy
 * Loic Raucy (https://github.com/lraucy)
 * hellysmile
 * Jaepil Jeong
 * Daniil Sharou
 * Pete Campton
 * Martyn Smith
 * Marcelo Anton
 * Aleksey Porfirov (https://github.com/lexqt)
 * Nicolas Trippar
 * Manuel Hermann
 * Gustavo Gawryszewski
 * Max Countryman
 * caitifbrito
 * lcya86 刘春洋
 * Martin Alderete (https://github.com/malderete)
 * Nick Joyce
 * Jared Forsyth
 * Kenneth Falck
 * Lukasz Balcerzak
 * Nicolas Cortot
 * Alex (https://github.com/kelsta)
 * Jin Zhang
 * Daniel Axtens
 * Leo-Naeka
 * Ryan Witt (https://github.com/ryanwitt)
 * Jiequan (https://github.com/Jiequan)
 * hensom (https://github.com/hensom)
 * zhy0216 (https://github.com/zhy0216)
 * istinspring (https://github.com/istinspring)
 * Massimo Santini (https://github.com/mapio)
 * Nigel McNie (https://github.com/nigelmcnie)
 * ygbourhis (https://github.com/ygbourhis)
 * Bob Dickinson (https://github.com/BobDickinson)
 * Michael Bartnett (https://github.com/michaelbartnett)
 * Alon Horev (https://github.com/alonho)
 * Kelvin Hammond (https://github.com/kelvinhammond)
 * Jatin Chopra (https://github.com/jatin)
 * Paul Uithol (https://github.com/PaulUithol)
 * Thom Knowles (https://github.com/fleat)
 * Paul (https://github.com/squamous)
 * Olivier Cortès (https://github.com/Karmak23)
 * crazyzubr (https://github.com/crazyzubr)
 * FrankSomething (https://github.com/FrankSomething)
 * Alexandr Morozov (https://github.com/LK4D4)
 * mishudark (https://github.com/mishudark)
 * Joe Friedl (https://github.com/grampajoe)
 * Daniel Ward (https://github.com/danielward)
 * Aniket Deshpande (https://github.com/anicake)
 * rfkrocktk (https://github.com/rfkrocktk)
 * Gustavo Andrés Angulo (https://github.com/woakas)
 * Dmytro Popovych (https://github.com/drudim)
 * Tom (https://github.com/tomprimozic)
 * j0hnsmith (https://github.com/j0hnsmith)
 * Damien Churchill (https://github.com/damoxc)
 * Jonathan Simon Prates (https://github.com/jonathansp)
 * Thiago Papageorgiou (https://github.com/tmpapageorgiou)
 * Omer Katz (https://github.com/thedrow)
 * Falcon Dai (https://github.com/falcondai)
 * Polyrabbit (https://github.com/polyrabbit)
 * Sagiv Malihi (https://github.com/sagivmalihi)
 * Dmitry Konishchev (https://github.com/KonishchevDmitry)
 * Martyn Smith (https://github.com/martynsmith)
 * Andrei Zbikowski (https://github.com/b1naryth1ef)
 * Ronald van Rij (https://github.com/ronaldvanrij)
 * François Schmidts (https://github.com/jaesivsm)
 * Eric Plumb (https://github.com/professorplumb)
 * Damien Churchill (https://github.com/damoxc)
 * Aleksandr Sorokoumov (https://github.com/Gerrrr)
 * Clay McClure (https://github.com/claymation)
 * Bruno Rocha (https://github.com/rochacbruno)
 * Norberto Leite (https://github.com/nleite)
 * Bob Cribbs (https://github.com/bocribbz)
 * Jay Shirley (https://github.com/jshirley)
 * David Bordeynik (https://github.com/DavidBord)
 * Axel Haustant (https://github.com/noirbizarre)
 * David Czarnecki (https://github.com/czarneckid)
 * Vyacheslav Murashkin (https://github.com/a4tunado)
 * André Ericson https://github.com/aericson)
 * Mikhail Moshnogorsky (https://github.com/mikhailmoshnogorsky)
 * Diego Berrocal (https://github.com/cestdiego)
 * Matthew Ellison (https://github.com/seglberg)
 * Jimmy Shen (https://github.com/jimmyshen)
 * J. Fernando Sánchez (https://github.com/balkian)
 * Michael Chase (https://github.com/rxsegrxup)
 * Eremeev Danil (https://github.com/elephanter)
 * Catstyle Lee (https://github.com/Catstyle)
 * Kiryl Yermakou (https://github.com/rma4ok)
 * Matthieu Rigal (https://github.com/MRigal)
 * Charanpal Dhanjal (https://github.com/charanpald)
 * Emmanuel Leblond (https://github.com/touilleMan)
 * Breeze.Kay (https://github.com/9nix00)
 * Vicki Donchenko (https://github.com/kivistein)
 * Emile Caron (https://github.com/emilecaron)
 * Amit Lichtenberg (https://github.com/amitlicht)
 * Gang Li (https://github.com/iici-gli)
 * Lars Butler (https://github.com/larsbutler)
 * George Macon (https://github.com/gmacon)
 * Ashley Whetter (https://github.com/AWhetter)
 * Paul-Armand Verhaegen (https://github.com/paularmand)
 * Steven Rossiter (https://github.com/BeardedSteve)
 * Luo Peng (https://github.com/RussellLuo)
 * Bryan Bennett (https://github.com/bbenne10)
 * Gilb's Gilb's (https://github.com/gilbsgilbs)
 * Joshua Nedrud (https://github.com/Neurostack)
 * Shu Shen (https://github.com/shushen)
 * xiaost7 (https://github.com/xiaost7)
 * Victor Varvaryuk
 * Stanislav Kaledin (https://github.com/sallyruthstruik)
 * Dmitry Yantsen (https://github.com/mrTable)
<<<<<<< HEAD
 * Erdenezul Batmunkh (https://github.com/erdenezul)
=======
 * Renjianxin (https://github.com/Davidrjx)
>>>>>>> a7cab513
<|MERGE_RESOLUTION|>--- conflicted
+++ resolved
@@ -243,8 +243,5 @@
  * Victor Varvaryuk
  * Stanislav Kaledin (https://github.com/sallyruthstruik)
  * Dmitry Yantsen (https://github.com/mrTable)
-<<<<<<< HEAD
- * Erdenezul Batmunkh (https://github.com/erdenezul)
-=======
  * Renjianxin (https://github.com/Davidrjx)
->>>>>>> a7cab513
+ * Erdenezul Batmunkh (https://github.com/erdenezul)