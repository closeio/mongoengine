--- conflicted
+++ resolved
@@ -3370,8 +3370,7 @@
                                         }
                                     ) ]), "1,2")
 
-<<<<<<< HEAD
-    def test_data_contains_idfield(self):
+    def test_data_contains_id_field(self):
         """Ensure that asking for _data returns 'id'
         """
         class Person(Document):
@@ -3384,8 +3383,8 @@
         self.assertTrue('_id' in person._data.keys())
         self.assertEqual(person._data.get('_id'), person.id)
 
-=======
-    def test_complex_nesting_document_and_embeddeddocument(self):
+    def test_complex_nesting_document_and_embedded_document(self):
+
         class Macro(EmbeddedDocument):
             value = DynamicField(default="UNDEFINED")
 
@@ -3401,7 +3400,7 @@
             def expand(self):
                 self.flattened_parameter = {}
                 for parameter_name, parameter in self.parameters.iteritems():
-                  parameter.expand()
+                    parameter.expand()
 
         class System(Document):
             name = StringField(required=True)
@@ -3413,13 +3412,18 @@
                     node.save(*args, **kwargs)
                 super(System, self).save(*args, **kwargs)
 
+        System.drop_collection()
+        Node.drop_collection()
+
         system = System(name="system")
-        system.save()
         system.nodes["node"] = Node()
         system.save()
         system.nodes["node"].parameters["param"] = Parameter()
         system.save()
->>>>>>> 43327ea4
+
+        system = System.objects.first()
+        self.assertEqual("UNDEFINED", system.nodes["node"].parameters["param"].macros["test"].value)
+
 
 class ValidatorErrorTest(unittest.TestCase):
 
