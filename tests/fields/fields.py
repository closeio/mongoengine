# -*- coding: utf-8 -*-
import datetime
import unittest
import uuid
import math
import itertools
import re
import sys

from nose.plugins.skip import SkipTest
import six

try:
    import dateutil
except ImportError:
    dateutil = None

from decimal import Decimal

from bson import Binary, DBRef, ObjectId, SON
try:
    from bson.int64 import Int64
except ImportError:
    Int64 = long

from mongoengine import *
from mongoengine.connection import get_db
from mongoengine.base import (BaseDict, BaseField, EmbeddedDocumentList,
                              _document_registry, LazyReference)

from tests.utils import MongoDBTestCase

__all__ = ("FieldTest", "EmbeddedDocumentListFieldTestCase")


class FieldTest(MongoDBTestCase):

    def test_datetime_from_empty_string(self):
        """
        Ensure an exception is raised when trying to
        cast an empty string to datetime.
        """
        class MyDoc(Document):
            dt = DateTimeField()

        md = MyDoc(dt='')
        self.assertRaises(ValidationError, md.save)

    def test_datetime_from_whitespace_string(self):
        """
        Ensure an exception is raised when trying to
        cast a whitespace-only string to datetime.
        """
        class MyDoc(Document):
            dt = DateTimeField()

        md = MyDoc(dt='   ')
        self.assertRaises(ValidationError, md.save)

    def test_default_values_nothing_set(self):
        """Ensure that default field values are used when creating
        a document.
        """
        class Person(Document):
            name = StringField()
            age = IntField(default=30, required=False)
            userid = StringField(default=lambda: 'test', required=True)
            created = DateTimeField(default=datetime.datetime.utcnow)

        person = Person(name="Ross")

        # Confirm saving now would store values
        data_to_be_saved = sorted(person.to_mongo().keys())
        self.assertEqual(data_to_be_saved,
            ['age', 'created', 'name', 'userid']
        )

        self.assertTrue(person.validate() is None)

        self.assertEqual(person.name, person.name)
        self.assertEqual(person.age, person.age)
        self.assertEqual(person.userid, person.userid)
        self.assertEqual(person.created, person.created)

        self.assertEqual(person._data['name'], person.name)
        self.assertEqual(person._data['age'], person.age)
        self.assertEqual(person._data['userid'], person.userid)
        self.assertEqual(person._data['created'], person.created)

        # Confirm introspection changes nothing
        data_to_be_saved = sorted(person.to_mongo().keys())
        self.assertEqual(
            data_to_be_saved, ['age', 'created', 'name', 'userid'])

    def test_default_values_set_to_None(self):
        """Ensure that default field values are used even when
        we explcitly initialize the doc with None values.
        """
        class Person(Document):
            name = StringField()
            age = IntField(default=30, required=False)
            userid = StringField(default=lambda: 'test', required=True)
            created = DateTimeField(default=datetime.datetime.utcnow)

        # Trying setting values to None
        person = Person(name=None, age=None, userid=None, created=None)

        # Confirm saving now would store values
        data_to_be_saved = sorted(person.to_mongo().keys())
        self.assertEqual(data_to_be_saved, ['age', 'created', 'userid'])

        self.assertTrue(person.validate() is None)

        self.assertEqual(person.name, person.name)
        self.assertEqual(person.age, person.age)
        self.assertEqual(person.userid, person.userid)
        self.assertEqual(person.created, person.created)

        self.assertEqual(person._data['name'], person.name)
        self.assertEqual(person._data['age'], person.age)
        self.assertEqual(person._data['userid'], person.userid)
        self.assertEqual(person._data['created'], person.created)

        # Confirm introspection changes nothing
        data_to_be_saved = sorted(person.to_mongo().keys())
        self.assertEqual(data_to_be_saved, ['age', 'created', 'userid'])

    def test_default_values_when_setting_to_None(self):
        """Ensure that default field values are used when creating
        a document.
        """
        class Person(Document):
            name = StringField()
            age = IntField(default=30, required=False)
            userid = StringField(default=lambda: 'test', required=True)
            created = DateTimeField(default=datetime.datetime.utcnow)

        person = Person()
        person.name = None
        person.age = None
        person.userid = None
        person.created = None

        # Confirm saving now would store values
        data_to_be_saved = sorted(person.to_mongo().keys())
        self.assertEqual(data_to_be_saved, ['age', 'created', 'userid'])

        self.assertTrue(person.validate() is None)

        self.assertEqual(person.name, None)
        self.assertEqual(person.age, 30)
        self.assertEqual(person.userid, 'test')
        self.assertTrue(isinstance(person.created, datetime.datetime))

        self.assertEqual(person._data['name'], person.name)
        self.assertEqual(person._data['age'], person.age)
        self.assertEqual(person._data['userid'], person.userid)
        self.assertEqual(person._data['created'], person.created)

        # Confirm introspection changes nothing
        data_to_be_saved = sorted(person.to_mongo().keys())
        self.assertEqual(data_to_be_saved, ['age', 'created', 'userid'])

    def test_default_values_when_deleting_value(self):
        """Ensure that default field values are used after non-default
        values are explicitly deleted.
        """
        class Person(Document):
            name = StringField()
            age = IntField(default=30, required=False)
            userid = StringField(default=lambda: 'test', required=True)
            created = DateTimeField(default=datetime.datetime.utcnow)

        person = Person(name="Ross", age=50, userid='different',
                        created=datetime.datetime(2014, 6, 12))
        del person.name
        del person.age
        del person.userid
        del person.created

        data_to_be_saved = sorted(person.to_mongo().keys())
        self.assertEqual(data_to_be_saved, ['age', 'created', 'userid'])

        self.assertTrue(person.validate() is None)

        self.assertEqual(person.name, None)
        self.assertEqual(person.age, 30)
        self.assertEqual(person.userid, 'test')
        self.assertTrue(isinstance(person.created, datetime.datetime))
        self.assertNotEqual(person.created, datetime.datetime(2014, 6, 12))

        self.assertEqual(person._data['name'], person.name)
        self.assertEqual(person._data['age'], person.age)
        self.assertEqual(person._data['userid'], person.userid)
        self.assertEqual(person._data['created'], person.created)

        # Confirm introspection changes nothing
        data_to_be_saved = sorted(person.to_mongo().keys())
        self.assertEqual(data_to_be_saved, ['age', 'created', 'userid'])

    def test_required_values(self):
        """Ensure that required field constraints are enforced."""
        class Person(Document):
            name = StringField(required=True)
            age = IntField(required=True)
            userid = StringField()

        person = Person(name="Test User")
        self.assertRaises(ValidationError, person.validate)
        person = Person(age=30)
        self.assertRaises(ValidationError, person.validate)

    def test_not_required_handles_none_in_update(self):
        """Ensure that every fields should accept None if required is
        False.
        """
        class HandleNoneFields(Document):
            str_fld = StringField()
            int_fld = IntField()
            flt_fld = FloatField()
            comp_dt_fld = ComplexDateTimeField()

        HandleNoneFields.drop_collection()

        doc = HandleNoneFields()
        doc.str_fld = u'spam ham egg'
        doc.int_fld = 42
        doc.flt_fld = 4.2
        doc.com_dt_fld = datetime.datetime.utcnow()
        doc.save()

        res = HandleNoneFields.objects(id=doc.id).update(
            set__str_fld=None,
            set__int_fld=None,
            set__flt_fld=None,
            set__comp_dt_fld=None,
        )
        self.assertEqual(res, 1)

        # Retrive data from db and verify it.
        ret = HandleNoneFields.objects.all()[0]
        self.assertEqual(ret.str_fld, None)
        self.assertEqual(ret.int_fld, None)
        self.assertEqual(ret.flt_fld, None)

        # Return current time if retrived value is None.
        self.assertTrue(isinstance(ret.comp_dt_fld, datetime.datetime))

    def test_not_required_handles_none_from_database(self):
        """Ensure that every field can handle null values from the
        database.
        """
        class HandleNoneFields(Document):
            str_fld = StringField(required=True)
            int_fld = IntField(required=True)
            flt_fld = FloatField(required=True)
            comp_dt_fld = ComplexDateTimeField(required=True)

        HandleNoneFields.drop_collection()

        doc = HandleNoneFields()
        doc.str_fld = u'spam ham egg'
        doc.int_fld = 42
        doc.flt_fld = 4.2
        doc.com_dt_fld = datetime.datetime.utcnow()
        doc.save()

        # Unset all the fields
        obj = HandleNoneFields._get_collection().update({"_id": doc.id}, {
            "$unset": {
                "str_fld": 1,
                "int_fld": 1,
                "flt_fld": 1,
                "comp_dt_fld": 1
            }
        })

        # Retrive data from db and verify it.
        ret = HandleNoneFields.objects.first()
        self.assertEqual(ret.str_fld, None)
        self.assertEqual(ret.int_fld, None)
        self.assertEqual(ret.flt_fld, None)

        # ComplexDateTimeField returns current time if retrived value is None.
        self.assertTrue(isinstance(ret.comp_dt_fld, datetime.datetime))

        # Retrieved object shouldn't pass validation when a re-save is
        # attempted.
        self.assertRaises(ValidationError, ret.validate)

    def test_int_and_float_ne_operator(self):
        class TestDocument(Document):
            int_fld = IntField()
            float_fld = FloatField()

        TestDocument.drop_collection()

        TestDocument(int_fld=None, float_fld=None).save()
        TestDocument(int_fld=1, float_fld=1).save()

        self.assertEqual(1, TestDocument.objects(int_fld__ne=None).count())
        self.assertEqual(1, TestDocument.objects(float_fld__ne=None).count())

    def test_long_ne_operator(self):
        class TestDocument(Document):
            long_fld = LongField()

        TestDocument.drop_collection()

        TestDocument(long_fld=None).save()
        TestDocument(long_fld=1).save()

        self.assertEqual(1, TestDocument.objects(long_fld__ne=None).count())

    def test_object_id_validation(self):
        """Ensure that invalid values cannot be assigned to an
        ObjectIdField.
        """
        class Person(Document):
            name = StringField()

        person = Person(name='Test User')
        self.assertEqual(person.id, None)

        person.id = 47
        self.assertRaises(ValidationError, person.validate)

        person.id = 'abc'
        self.assertRaises(ValidationError, person.validate)

        person.id = '497ce96f395f2f052a494fd4'
        person.validate()

    def test_string_validation(self):
        """Ensure that invalid values cannot be assigned to string fields."""
        class Person(Document):
            name = StringField(max_length=20)
            userid = StringField(r'[0-9a-z_]+$')

        person = Person(name=34)
        self.assertRaises(ValidationError, person.validate)

        # Test regex validation on userid
        person = Person(userid='test.User')
        self.assertRaises(ValidationError, person.validate)

        person.userid = 'test_user'
        self.assertEqual(person.userid, 'test_user')
        person.validate()

        # Test max length validation on name
        person = Person(name='Name that is more than twenty characters')
        self.assertRaises(ValidationError, person.validate)

        person.name = 'Shorter name'
        person.validate()

    def test_url_validation(self):
        """Ensure that URLFields validate urls properly."""
        class Link(Document):
            url = URLField()

        link = Link()
        link.url = 'google'
        self.assertRaises(ValidationError, link.validate)

        link.url = 'http://www.google.com:8080'
        link.validate()

    def test_unicode_url_validation(self):
        """Ensure unicode URLs are validated properly."""
        class Link(Document):
            url = URLField()

        link = Link()
        link.url = u'http://привет.com'

        # TODO fix URL validation - this *IS* a valid URL
        # For now we just want to make sure that the error message is correct
        try:
            link.validate()
            self.assertTrue(False)
        except ValidationError as e:
            self.assertEqual(
                unicode(e),
                u"ValidationError (Link:None) (Invalid URL: http://\u043f\u0440\u0438\u0432\u0435\u0442.com: ['url'])"
            )

    def test_url_scheme_validation(self):
        """Ensure that URLFields validate urls with specific schemes properly.
        """
        class Link(Document):
            url = URLField()

        class SchemeLink(Document):
            url = URLField(schemes=['ws', 'irc'])

        link = Link()
        link.url = 'ws://google.com'
        self.assertRaises(ValidationError, link.validate)

        scheme_link = SchemeLink()
        scheme_link.url = 'ws://google.com'
        scheme_link.validate()

    def test_int_validation(self):
        """Ensure that invalid values cannot be assigned to int fields.
        """
        class Person(Document):
            age = IntField(min_value=0, max_value=110)

        person = Person()
        person.age = 50
        person.validate()

        person.age = -1
        self.assertRaises(ValidationError, person.validate)
        person.age = 120
        self.assertRaises(ValidationError, person.validate)
        person.age = 'ten'
        self.assertRaises(ValidationError, person.validate)

    def test_long_validation(self):
        """Ensure that invalid values cannot be assigned to long fields.
        """
        class TestDocument(Document):
            value = LongField(min_value=0, max_value=110)

        doc = TestDocument()
        doc.value = 50
        doc.validate()

        doc.value = -1
        self.assertRaises(ValidationError, doc.validate)
        doc.age = 120
        self.assertRaises(ValidationError, doc.validate)
        doc.age = 'ten'
        self.assertRaises(ValidationError, doc.validate)

    def test_float_validation(self):
        """Ensure that invalid values cannot be assigned to float fields.
        """
        class Person(Document):
            height = FloatField(min_value=0.1, max_value=3.5)

        class BigPerson(Document):
            height = FloatField()

        person = Person()
        person.height = 1.89
        person.validate()

        person.height = '2.0'
        self.assertRaises(ValidationError, person.validate)

        person.height = 0.01
        self.assertRaises(ValidationError, person.validate)

        person.height = 4.0
        self.assertRaises(ValidationError, person.validate)

        person_2 = Person(height='something invalid')
        self.assertRaises(ValidationError, person_2.validate)

        big_person = BigPerson()

        for value, value_type in enumerate(six.integer_types):
            big_person.height = value_type(value)
            big_person.validate()

        big_person.height = 2 ** 500
        big_person.validate()

        big_person.height = 2 ** 100000  # Too big for a float value
        self.assertRaises(ValidationError, big_person.validate)

    def test_decimal_validation(self):
        """Ensure that invalid values cannot be assigned to decimal fields.
        """
        class Person(Document):
            height = DecimalField(min_value=Decimal('0.1'),
                                  max_value=Decimal('3.5'))

        Person.drop_collection()

        Person(height=Decimal('1.89')).save()
        person = Person.objects.first()
        self.assertEqual(person.height, Decimal('1.89'))

        person.height = '2.0'
        person.save()
        person.height = 0.01
        self.assertRaises(ValidationError, person.validate)
        person.height = Decimal('0.01')
        self.assertRaises(ValidationError, person.validate)
        person.height = Decimal('4.0')
        self.assertRaises(ValidationError, person.validate)
        person.height = 'something invalid'
        self.assertRaises(ValidationError, person.validate)

        person_2 = Person(height='something invalid')
        self.assertRaises(ValidationError, person_2.validate)

    def test_db_field_validation(self):
        """Ensure that db_field doesn't accept invalid values."""

        # dot in the name
        with self.assertRaises(ValueError):
            class User(Document):
                name = StringField(db_field='user.name')

        # name starting with $
        with self.assertRaises(ValueError):
            class User(Document):
                name = StringField(db_field='$name')

        # name containing a null character
        with self.assertRaises(ValueError):
            class User(Document):
                name = StringField(db_field='name\0')

    def test_decimal_comparison(self):
        class Person(Document):
            money = DecimalField()

        Person.drop_collection()

        Person(money=6).save()
        Person(money=8).save()
        Person(money=10).save()

        self.assertEqual(2, Person.objects(money__gt=Decimal("7")).count())
        self.assertEqual(2, Person.objects(money__gt=7).count())
        self.assertEqual(2, Person.objects(money__gt="7").count())

    def test_decimal_storage(self):
        class Person(Document):
            float_value = DecimalField(precision=4)
            string_value = DecimalField(precision=4, force_string=True)

        Person.drop_collection()
        values_to_store = [10, 10.1, 10.11, "10.111", Decimal("10.1111"), Decimal("10.11111")]
        for store_at_creation in [True, False]:
            for value in values_to_store:
                # to_python is called explicitly if values were sent in the kwargs of __init__
                if store_at_creation:
                    Person(float_value=value, string_value=value).save()
                else:
                    person = Person.objects.create()
                    person.float_value = value
                    person.string_value = value
                    person.save()

        # How its stored
        expected = [
            {'float_value': 10.0, 'string_value': '10.0000'},
            {'float_value': 10.1, 'string_value': '10.1000'},
            {'float_value': 10.11, 'string_value': '10.1100'},
            {'float_value': 10.111, 'string_value': '10.1110'},
            {'float_value': 10.1111, 'string_value': '10.1111'},
            {'float_value': 10.1111, 'string_value': '10.1111'}]
        expected.extend(expected)
        actual = list(Person.objects.exclude('id').as_pymongo())
        self.assertEqual(expected, actual)

        # How it comes out locally
        expected = [Decimal('10.0000'), Decimal('10.1000'), Decimal('10.1100'),
                    Decimal('10.1110'), Decimal('10.1111'), Decimal('10.1111')]
        expected.extend(expected)
        for field_name in ['float_value', 'string_value']:
            actual = list(Person.objects().scalar(field_name))
            self.assertEqual(expected, actual)

    def test_boolean_validation(self):
        """Ensure that invalid values cannot be assigned to boolean
        fields.
        """
        class Person(Document):
            admin = BooleanField()

        person = Person()
        person.admin = True
        person.validate()

        person.admin = 2
        self.assertRaises(ValidationError, person.validate)
        person.admin = 'Yes'
        self.assertRaises(ValidationError, person.validate)

    def test_uuid_field_string(self):
        """Test UUID fields storing as String
        """
        class Person(Document):
            api_key = UUIDField(binary=False)

        Person.drop_collection()

        uu = uuid.uuid4()
        Person(api_key=uu).save()
        self.assertEqual(1, Person.objects(api_key=uu).count())
        self.assertEqual(uu, Person.objects.first().api_key)

        person = Person()
        valid = (uuid.uuid4(), uuid.uuid1())
        for api_key in valid:
            person.api_key = api_key
            person.validate()

        invalid = ('9d159858-549b-4975-9f98-dd2f987c113g',
                   '9d159858-549b-4975-9f98-dd2f987c113')
        for api_key in invalid:
            person.api_key = api_key
            self.assertRaises(ValidationError, person.validate)

    def test_uuid_field_binary(self):
        """Test UUID fields storing as Binary object."""
        class Person(Document):
            api_key = UUIDField(binary=True)

        Person.drop_collection()

        uu = uuid.uuid4()
        Person(api_key=uu).save()
        self.assertEqual(1, Person.objects(api_key=uu).count())
        self.assertEqual(uu, Person.objects.first().api_key)

        person = Person()
        valid = (uuid.uuid4(), uuid.uuid1())
        for api_key in valid:
            person.api_key = api_key
            person.validate()

        invalid = ('9d159858-549b-4975-9f98-dd2f987c113g',
                   '9d159858-549b-4975-9f98-dd2f987c113')
        for api_key in invalid:
            person.api_key = api_key
            self.assertRaises(ValidationError, person.validate)

    def test_datetime_validation(self):
        """Ensure that invalid values cannot be assigned to datetime
        fields.
        """
        class LogEntry(Document):
            time = DateTimeField()

        log = LogEntry()
        log.time = datetime.datetime.now()
        log.validate()

        log.time = datetime.date.today()
        log.validate()

        log.time = datetime.datetime.now().isoformat(' ')
        log.validate()

        if dateutil:
            log.time = datetime.datetime.now().isoformat('T')
            log.validate()

        log.time = -1
        self.assertRaises(ValidationError, log.validate)
        log.time = 'ABC'
        self.assertRaises(ValidationError, log.validate)

    def test_datetime_tz_aware_mark_as_changed(self):
        from mongoengine import connection

        # Reset the connections
        connection._connection_settings = {}
        connection._connections = {}
        connection._dbs = {}

        connect(db='mongoenginetest', tz_aware=True)

        class LogEntry(Document):
            time = DateTimeField()

        LogEntry.drop_collection()

        LogEntry(time=datetime.datetime(2013, 1, 1, 0, 0, 0)).save()

        log = LogEntry.objects.first()
        log.time = datetime.datetime(2013, 1, 1, 0, 0, 0)
        self.assertEqual(['time'], log._changed_fields)

    def test_datetime(self):
        """Tests showing pymongo datetime fields handling of microseconds.
        Microseconds are rounded to the nearest millisecond and pre UTC
        handling is wonky.

        See: http://api.mongodb.org/python/current/api/bson/son.html#dt
        """
        class LogEntry(Document):
            date = DateTimeField()

        LogEntry.drop_collection()

        # Test can save dates
        log = LogEntry()
        log.date = datetime.date.today()
        log.save()
        log.reload()
        self.assertEqual(log.date.date(), datetime.date.today())

        # Post UTC - microseconds are rounded (down) nearest millisecond and
        # dropped
        d1 = datetime.datetime(1970, 1, 1, 0, 0, 1, 999)
        d2 = datetime.datetime(1970, 1, 1, 0, 0, 1)
        log = LogEntry()
        log.date = d1
        log.save()
        log.reload()
        self.assertNotEqual(log.date, d1)
        self.assertEqual(log.date, d2)

        # Post UTC - microseconds are rounded (down) nearest millisecond
        d1 = datetime.datetime(1970, 1, 1, 0, 0, 1, 9999)
        d2 = datetime.datetime(1970, 1, 1, 0, 0, 1, 9000)
        log.date = d1
        log.save()
        log.reload()
        self.assertNotEqual(log.date, d1)
        self.assertEqual(log.date, d2)

        if not six.PY3:
            # Pre UTC dates microseconds below 1000 are dropped
            # This does not seem to be true in PY3
            d1 = datetime.datetime(1969, 12, 31, 23, 59, 59, 999)
            d2 = datetime.datetime(1969, 12, 31, 23, 59, 59)
            log.date = d1
            log.save()
            log.reload()
            self.assertNotEqual(log.date, d1)
            self.assertEqual(log.date, d2)

    def test_datetime_usage(self):
        """Tests for regular datetime fields"""
        class LogEntry(Document):
            date = DateTimeField()

        LogEntry.drop_collection()

        d1 = datetime.datetime(1970, 1, 1, 0, 0, 1)
        log = LogEntry()
        log.date = d1
        log.validate()
        log.save()

        for query in (d1, d1.isoformat(' ')):
            log1 = LogEntry.objects.get(date=query)
            self.assertEqual(log, log1)

        if dateutil:
            log1 = LogEntry.objects.get(date=d1.isoformat('T'))
            self.assertEqual(log, log1)

        # create additional 19 log entries for a total of 20
        for i in range(1971, 1990):
            d = datetime.datetime(i, 1, 1, 0, 0, 1)
            LogEntry(date=d).save()

        self.assertEqual(LogEntry.objects.count(), 20)

        # Test ordering
        logs = LogEntry.objects.order_by("date")
        i = 0
        while i < 19:
            self.assertTrue(logs[i].date <= logs[i + 1].date)
            i += 1

        logs = LogEntry.objects.order_by("-date")
        i = 0
        while i < 19:
            self.assertTrue(logs[i].date >= logs[i + 1].date)
            i += 1

        # Test searching
        logs = LogEntry.objects.filter(date__gte=datetime.datetime(1980, 1, 1))
        self.assertEqual(logs.count(), 10)

        logs = LogEntry.objects.filter(date__lte=datetime.datetime(1980, 1, 1))
        self.assertEqual(logs.count(), 10)

        logs = LogEntry.objects.filter(
            date__lte=datetime.datetime(1980, 1, 1),
            date__gte=datetime.datetime(1975, 1, 1),
        )
        self.assertEqual(logs.count(), 5)

    def test_complexdatetime_storage(self):
        """Tests for complex datetime fields - which can handle
        microseconds without rounding.
        """
        class LogEntry(Document):
            date = ComplexDateTimeField()
            date_with_dots = ComplexDateTimeField(separator='.')

        LogEntry.drop_collection()

        # Post UTC - microseconds are rounded (down) nearest millisecond and
        # dropped - with default datetimefields
        d1 = datetime.datetime(1970, 1, 1, 0, 0, 1, 999)
        log = LogEntry()
        log.date = d1
        log.save()
        log.reload()
        self.assertEqual(log.date, d1)

        # Post UTC - microseconds are rounded (down) nearest millisecond - with
        # default datetimefields
        d1 = datetime.datetime(1970, 1, 1, 0, 0, 1, 9999)
        log.date = d1
        log.save()
        log.reload()
        self.assertEqual(log.date, d1)

        # Pre UTC dates microseconds below 1000 are dropped - with default
        # datetimefields
        d1 = datetime.datetime(1969, 12, 31, 23, 59, 59, 999)
        log.date = d1
        log.save()
        log.reload()
        self.assertEqual(log.date, d1)

        # Pre UTC microseconds above 1000 is wonky - with default datetimefields
        # log.date has an invalid microsecond value so I can't construct
        # a date to compare.
        for i in range(1001, 3113, 33):
            d1 = datetime.datetime(1969, 12, 31, 23, 59, 59, i)
            log.date = d1
            log.save()
            log.reload()
            self.assertEqual(log.date, d1)
            log1 = LogEntry.objects.get(date=d1)
            self.assertEqual(log, log1)

        # Test string padding
        microsecond = map(int, [math.pow(10, x) for x in range(6)])
        mm = dd = hh = ii = ss = [1, 10]

        for values in itertools.product([2014], mm, dd, hh, ii, ss, microsecond):
            stored = LogEntry(date=datetime.datetime(*values)).to_mongo()['date']
            self.assertTrue(re.match('^\d{4},\d{2},\d{2},\d{2},\d{2},\d{2},\d{6}$', stored) is not None)

        # Test separator
        stored = LogEntry(date_with_dots=datetime.datetime(2014, 1, 1)).to_mongo()['date_with_dots']
        self.assertTrue(re.match('^\d{4}.\d{2}.\d{2}.\d{2}.\d{2}.\d{2}.\d{6}$', stored) is not None)

    def test_complexdatetime_usage(self):
        """Tests for complex datetime fields - which can handle
        microseconds without rounding.
        """
        class LogEntry(Document):
            date = ComplexDateTimeField()

        LogEntry.drop_collection()

        d1 = datetime.datetime(1950, 1, 1, 0, 0, 1, 999)
        log = LogEntry()
        log.date = d1
        log.save()

        log1 = LogEntry.objects.get(date=d1)
        self.assertEqual(log, log1)

        # create extra 59 log entries for a total of 60
        for i in range(1951, 2010):
            d = datetime.datetime(i, 1, 1, 0, 0, 1, 999)
            LogEntry(date=d).save()

        self.assertEqual(LogEntry.objects.count(), 60)

        # Test ordering
        logs = LogEntry.objects.order_by("date")
        i = 0
        while i < 59:
            self.assertTrue(logs[i].date <= logs[i + 1].date)
            i += 1

        logs = LogEntry.objects.order_by("-date")
        i = 0
        while i < 59:
            self.assertTrue(logs[i].date >= logs[i + 1].date)
            i += 1

        # Test searching
        logs = LogEntry.objects.filter(date__gte=datetime.datetime(1980, 1, 1))
        self.assertEqual(logs.count(), 30)

        logs = LogEntry.objects.filter(date__lte=datetime.datetime(1980, 1, 1))
        self.assertEqual(logs.count(), 30)

        logs = LogEntry.objects.filter(
            date__lte=datetime.datetime(2011, 1, 1),
            date__gte=datetime.datetime(2000, 1, 1),
        )
        self.assertEqual(logs.count(), 10)

        LogEntry.drop_collection()

        # Test microsecond-level ordering/filtering
        for microsecond in (99, 999, 9999, 10000):
            LogEntry(
                date=datetime.datetime(2015, 1, 1, 0, 0, 0, microsecond)
            ).save()

        logs = list(LogEntry.objects.order_by('date'))
        for next_idx, log in enumerate(logs[:-1], start=1):
            next_log = logs[next_idx]
            self.assertTrue(log.date < next_log.date)

        logs = list(LogEntry.objects.order_by('-date'))
        for next_idx, log in enumerate(logs[:-1], start=1):
            next_log = logs[next_idx]
            self.assertTrue(log.date > next_log.date)

        logs = LogEntry.objects.filter(
            date__lte=datetime.datetime(2015, 1, 1, 0, 0, 0, 10000))
        self.assertEqual(logs.count(), 4)

    def test_list_validation(self):
        """Ensure that a list field only accepts lists with valid elements."""
        AccessLevelChoices = (
            ('a', u'Administration'),
            ('b', u'Manager'),
            ('c', u'Staff'),
        )

        class User(Document):
            pass

        class Comment(EmbeddedDocument):
            content = StringField()

        class BlogPost(Document):
            content = StringField()
            comments = ListField(EmbeddedDocumentField(Comment))
            tags = ListField(StringField())
            authors = ListField(ReferenceField(User))
            authors_as_lazy = ListField(LazyReferenceField(User))
            generic = ListField(GenericReferenceField())
<<<<<<< HEAD
            access_list = ListField(choices=AccessLevelChoices, display_sep=', ')
=======
            generic_as_lazy = ListField(GenericLazyReferenceField())
>>>>>>> 0fffaccd

        User.drop_collection()
        BlogPost.drop_collection()

        post = BlogPost(content='Went for a walk today...')
        post.validate()

        post.tags = 'fun'
        self.assertRaises(ValidationError, post.validate)
        post.tags = [1, 2]
        self.assertRaises(ValidationError, post.validate)

        post.tags = ['fun', 'leisure']
        post.validate()
        post.tags = ('fun', 'leisure')
        post.validate()

        post.access_list = 'a,b'
        self.assertRaises(ValidationError, post.validate)

        post.access_list = ['c', 'd']
        self.assertRaises(ValidationError, post.validate)

        post.access_list = ['a', 'b']
        post.validate()

        self.assertEqual(post.get_access_list_display(), u'Administration, Manager')

        post.comments = ['a']
        self.assertRaises(ValidationError, post.validate)
        post.comments = 'yay'
        self.assertRaises(ValidationError, post.validate)

        comments = [Comment(content='Good for you'), Comment(content='Yay.')]
        post.comments = comments
        post.validate()

        post.authors = [Comment()]
        self.assertRaises(ValidationError, post.validate)

        post.authors = [User()]
        self.assertRaises(ValidationError, post.validate)

        user = User()
        user.save()
        post.authors = [user]
        post.validate()

        post.authors_as_lazy = [Comment()]
        self.assertRaises(ValidationError, post.validate)

        post.authors_as_lazy = [User()]
        self.assertRaises(ValidationError, post.validate)

        post.authors_as_lazy = [user]
        post.validate()

        post.generic = [1, 2]
        self.assertRaises(ValidationError, post.validate)

        post.generic = [User(), Comment()]
        self.assertRaises(ValidationError, post.validate)

        post.generic = [Comment()]
        self.assertRaises(ValidationError, post.validate)

        post.generic = [user]
        post.validate()

        post.generic_as_lazy = [1, 2]
        self.assertRaises(ValidationError, post.validate)

        post.generic_as_lazy = [User(), Comment()]
        self.assertRaises(ValidationError, post.validate)

        post.generic_as_lazy = [Comment()]
        self.assertRaises(ValidationError, post.validate)

        post.generic_as_lazy = [user]
        post.validate()

    def test_sorted_list_sorting(self):
        """Ensure that a sorted list field properly sorts values.
        """
        class Comment(EmbeddedDocument):
            order = IntField()
            content = StringField()

        class BlogPost(Document):
            content = StringField()
            comments = SortedListField(EmbeddedDocumentField(Comment),
                                       ordering='order')
            tags = SortedListField(StringField())

        BlogPost.drop_collection()

        post = BlogPost(content='Went for a walk today...')
        post.save()

        post.tags = ['leisure', 'fun']
        post.save()
        post.reload()
        self.assertEqual(post.tags, ['fun', 'leisure'])

        comment1 = Comment(content='Good for you', order=1)
        comment2 = Comment(content='Yay.', order=0)
        comments = [comment1, comment2]
        post.comments = comments
        post.save()
        post.reload()
        self.assertEqual(post.comments[0].content, comment2.content)
        self.assertEqual(post.comments[1].content, comment1.content)

        post.comments[0].order = 2
        post.save()
        post.reload()

        self.assertEqual(post.comments[0].content, comment1.content)
        self.assertEqual(post.comments[1].content, comment2.content)

    def test_reverse_list_sorting(self):
        """Ensure that a reverse sorted list field properly sorts values"""

        class Category(EmbeddedDocument):
            count = IntField()
            name = StringField()

        class CategoryList(Document):
            categories = SortedListField(EmbeddedDocumentField(Category),
                                         ordering='count', reverse=True)
            name = StringField()

        CategoryList.drop_collection()

        catlist = CategoryList(name="Top categories")
        cat1 = Category(name='posts', count=10)
        cat2 = Category(name='food', count=100)
        cat3 = Category(name='drink', count=40)
        catlist.categories = [cat1, cat2, cat3]
        catlist.save()
        catlist.reload()

        self.assertEqual(catlist.categories[0].name, cat2.name)
        self.assertEqual(catlist.categories[1].name, cat3.name)
        self.assertEqual(catlist.categories[2].name, cat1.name)

    def test_list_field(self):
        """Ensure that list types work as expected."""
        class BlogPost(Document):
            info = ListField()

        BlogPost.drop_collection()

        post = BlogPost()
        post.info = 'my post'
        self.assertRaises(ValidationError, post.validate)

        post.info = {'title': 'test'}
        self.assertRaises(ValidationError, post.validate)

        post.info = ['test']
        post.save()

        post = BlogPost()
        post.info = [{'test': 'test'}]
        post.save()

        post = BlogPost()
        post.info = [{'test': 3}]
        post.save()

        self.assertEqual(BlogPost.objects.count(), 3)
        self.assertEqual(
            BlogPost.objects.filter(info__exact='test').count(), 1)
        self.assertEqual(
            BlogPost.objects.filter(info__0__test='test').count(), 1)

        # Confirm handles non strings or non existing keys
        self.assertEqual(
            BlogPost.objects.filter(info__0__test__exact='5').count(), 0)
        self.assertEqual(
            BlogPost.objects.filter(info__100__test__exact='test').count(), 0)

        # test queries by list
        post = BlogPost()
        post.info = ['1', '2']
        post.save()
        post = BlogPost.objects(info=['1', '2']).get()
        post.info += ['3', '4']
        post.save()
        self.assertEqual(BlogPost.objects(info=['1', '2', '3', '4']).count(), 1)
        post = BlogPost.objects(info=['1', '2', '3', '4']).get()
        post.info *= 2
        post.save()
        self.assertEqual(BlogPost.objects(info=['1', '2', '3', '4', '1', '2', '3', '4']).count(), 1)

    def test_list_field_manipulative_operators(self):
        """Ensure that ListField works with standard list operators that manipulate the list.
        """
        class BlogPost(Document):
            ref = StringField()
            info = ListField(StringField())

        BlogPost.drop_collection()

        post = BlogPost()
        post.ref = "1234"
        post.info = ['0', '1', '2', '3', '4', '5']
        post.save()

        def reset_post():
            post.info = ['0', '1', '2', '3', '4', '5']
            post.save()

        # '__add__(listB)'
        # listA+listB
        # operator.add(listA, listB)
        reset_post()
        temp = ['a', 'b']
        post.info = post.info + temp
        self.assertEqual(post.info, ['0', '1', '2', '3', '4', '5', 'a', 'b'])
        post.save()
        post.reload()
        self.assertEqual(post.info, ['0', '1', '2', '3', '4', '5', 'a', 'b'])

        # '__delitem__(index)'
        # aka 'del list[index]'
        # aka 'operator.delitem(list, index)'
        reset_post()
        del post.info[2] # del from middle ('2')
        self.assertEqual(post.info, ['0', '1', '3', '4', '5'])
        post.save()
        post.reload()
        self.assertEqual(post.info, ['0', '1', '3', '4', '5'])

        # '__delitem__(slice(i, j))'
        # aka 'del list[i:j]'
        # aka 'operator.delitem(list, slice(i,j))'
        reset_post()
        del post.info[1:3] # removes '1', '2'
        self.assertEqual(post.info, ['0', '3', '4', '5'])
        post.save()
        post.reload()
        self.assertEqual(post.info, ['0', '3', '4', '5'])

        # '__iadd__'
        # aka 'list += list'
        reset_post()
        temp = ['a', 'b']
        post.info += temp
        self.assertEqual(post.info, ['0', '1', '2', '3', '4', '5', 'a', 'b'])
        post.save()
        post.reload()
        self.assertEqual(post.info, ['0', '1', '2', '3', '4', '5', 'a', 'b'])

        # '__imul__'
        # aka 'list *= number'
        reset_post()
        post.info *= 2
        self.assertEqual(post.info, ['0', '1', '2', '3', '4', '5', '0', '1', '2', '3', '4', '5'])
        post.save()
        post.reload()
        self.assertEqual(post.info, ['0', '1', '2', '3', '4', '5', '0', '1', '2', '3', '4', '5'])

        # '__mul__'
        # aka 'listA*listB'
        reset_post()
        post.info = post.info * 2
        self.assertEqual(post.info, ['0', '1', '2', '3', '4', '5', '0', '1', '2', '3', '4', '5'])
        post.save()
        post.reload()
        self.assertEqual(post.info, ['0', '1', '2', '3', '4', '5', '0', '1', '2', '3', '4', '5'])

        # '__rmul__'
        # aka 'listB*listA'
        reset_post()
        post.info = 2 * post.info
        self.assertEqual(post.info, ['0', '1', '2', '3', '4', '5', '0', '1', '2', '3', '4', '5'])
        post.save()
        post.reload()
        self.assertEqual(post.info, ['0', '1', '2', '3', '4', '5', '0', '1', '2', '3', '4', '5'])

        # '__setitem__(index, value)'
        # aka 'list[index]=value'
        # aka 'setitem(list, value)'
        reset_post()
        post.info[4] = 'a'
        self.assertEqual(post.info, ['0', '1', '2', '3', 'a', '5'])
        post.save()
        post.reload()
        self.assertEqual(post.info, ['0', '1', '2', '3', 'a', '5'])

        # __setitem__(index, value) with a negative index
        reset_post()
        post.info[-2] = 'a'
        self.assertEqual(post.info, ['0', '1', '2', '3', 'a', '5'])
        post.save()
        post.reload()
        self.assertEqual(post.info, ['0', '1', '2', '3', 'a', '5'])

        # '__setitem__(slice(i, j), listB)'
        # aka 'listA[i:j] = listB'
        # aka 'setitem(listA, slice(i, j), listB)'
        reset_post()
        post.info[1:3] = ['h', 'e', 'l', 'l', 'o']
        self.assertEqual(post.info, ['0', 'h', 'e', 'l', 'l', 'o', '3', '4', '5'])
        post.save()
        post.reload()
        self.assertEqual(post.info, ['0', 'h', 'e', 'l', 'l', 'o', '3', '4', '5'])

        # '__setitem__(slice(i, j), listB)' with negative i and j
        reset_post()
        post.info[-5:-3] = ['h', 'e', 'l', 'l', 'o']
        self.assertEqual(post.info, ['0', 'h', 'e', 'l', 'l', 'o', '3', '4', '5'])
        post.save()
        post.reload()
        self.assertEqual(post.info, ['0', 'h', 'e', 'l', 'l', 'o', '3', '4', '5'])

        # negative

        # 'append'
        reset_post()
        post.info.append('h')
        self.assertEqual(post.info, ['0', '1', '2', '3', '4', '5', 'h'])
        post.save()
        post.reload()
        self.assertEqual(post.info, ['0', '1', '2', '3', '4', '5', 'h'])

        # 'extend'
        reset_post()
        post.info.extend(['h', 'e', 'l', 'l', 'o'])
        self.assertEqual(post.info, ['0', '1', '2', '3', '4', '5', 'h', 'e', 'l', 'l', 'o'])
        post.save()
        post.reload()
        self.assertEqual(post.info, ['0', '1', '2', '3', '4', '5', 'h', 'e', 'l', 'l', 'o'])
        # 'insert'

        # 'pop'
        reset_post()
        x = post.info.pop(2)
        y = post.info.pop()
        self.assertEqual(post.info, ['0', '1', '3', '4'])
        self.assertEqual(x, '2')
        self.assertEqual(y, '5')
        post.save()
        post.reload()
        self.assertEqual(post.info, ['0', '1', '3', '4'])

        # 'remove'
        reset_post()
        post.info.remove('2')
        self.assertEqual(post.info, ['0', '1', '3', '4', '5'])
        post.save()
        post.reload()
        self.assertEqual(post.info, ['0', '1', '3', '4', '5'])

        # 'reverse'
        reset_post()
        post.info.reverse()
        self.assertEqual(post.info, ['5', '4', '3', '2', '1', '0'])
        post.save()
        post.reload()
        self.assertEqual(post.info, ['5', '4', '3', '2', '1', '0'])

        # 'sort': though this operator method does manipulate the list, it is
        # tested in the 'test_list_field_lexicograpic_operators' function

    def test_list_field_invalid_operators(self):
        class BlogPost(Document):
            ref = StringField()
            info = ListField(StringField())

        post = BlogPost()
        post.ref = "1234"
        post.info = ['0', '1', '2', '3', '4', '5']

        # '__hash__'
        # aka 'hash(list)'
        self.assertRaises(TypeError, lambda: hash(post.info))

    def test_list_field_lexicographic_operators(self):
        """Ensure that ListField works with standard list operators that
        do lexigraphic ordering.
        """
        class BlogPost(Document):
            ref = StringField()
            text_info = ListField(StringField())
            oid_info = ListField(ObjectIdField())
            bool_info = ListField(BooleanField())

        BlogPost.drop_collection()

        blogSmall = BlogPost(ref="small")
        blogSmall.text_info = ["a", "a", "a"]
        blogSmall.bool_info = [False, False]
        blogSmall.save()
        blogSmall.reload()

        blogLargeA = BlogPost(ref="big")
        blogLargeA.text_info = ["a", "z", "j"]
        blogLargeA.bool_info = [False, True]
        blogLargeA.save()
        blogLargeA.reload()

        blogLargeB = BlogPost(ref="big2")
        blogLargeB.text_info = ["a", "z", "j"]
        blogLargeB.oid_info = [
            "54495ad94c934721ede76f90",
            "54495ad94c934721ede76d23",
            "54495ad94c934721ede76d00"
        ]
        blogLargeB.bool_info = [False, True]
        blogLargeB.save()
        blogLargeB.reload()

        # '__eq__' aka '=='
        self.assertEqual(blogLargeA.text_info, blogLargeB.text_info)
        self.assertEqual(blogLargeA.bool_info, blogLargeB.bool_info)

        # '__ge__' aka '>='
        self.assertGreaterEqual(blogLargeA.text_info, blogSmall.text_info)
        self.assertGreaterEqual(blogLargeA.text_info, blogLargeB.text_info)
        self.assertGreaterEqual(blogLargeA.bool_info, blogSmall.bool_info)
        self.assertGreaterEqual(blogLargeA.bool_info, blogLargeB.bool_info)

        # '__gt__' aka '>'
        self.assertGreaterEqual(blogLargeA.text_info, blogSmall.text_info)
        self.assertGreaterEqual(blogLargeA.bool_info, blogSmall.bool_info)

        # '__le__' aka '<='
        self.assertLessEqual(blogSmall.text_info, blogLargeB.text_info)
        self.assertLessEqual(blogLargeA.text_info, blogLargeB.text_info)
        self.assertLessEqual(blogSmall.bool_info, blogLargeB.bool_info)
        self.assertLessEqual(blogLargeA.bool_info, blogLargeB.bool_info)

        # '__lt__' aka '<'
        self.assertLess(blogSmall.text_info, blogLargeB.text_info)
        self.assertLess(blogSmall.bool_info, blogLargeB.bool_info)

        # '__ne__' aka '!='
        self.assertNotEqual(blogSmall.text_info, blogLargeB.text_info)
        self.assertNotEqual(blogSmall.bool_info, blogLargeB.bool_info)

        # 'sort'
        blogLargeB.bool_info = [True, False, True, False]
        blogLargeB.text_info.sort()
        blogLargeB.oid_info.sort()
        blogLargeB.bool_info.sort()
        sorted_target_list = [
            ObjectId("54495ad94c934721ede76d00"),
            ObjectId("54495ad94c934721ede76d23"),
            ObjectId("54495ad94c934721ede76f90")
        ]
        self.assertEqual(blogLargeB.text_info, ["a", "j", "z"])
        self.assertEqual(blogLargeB.oid_info, sorted_target_list)
        self.assertEqual(blogLargeB.bool_info, [False, False, True, True])
        blogLargeB.save()
        blogLargeB.reload()
        self.assertEqual(blogLargeB.text_info, ["a", "j", "z"])
        self.assertEqual(blogLargeB.oid_info, sorted_target_list)
        self.assertEqual(blogLargeB.bool_info, [False, False, True, True])

    def test_list_assignment(self):
        """Ensure that list field element assignment and slicing work."""
        class BlogPost(Document):
            info = ListField()

        BlogPost.drop_collection()

        post = BlogPost()
        post.info = ['e1', 'e2', 3, '4', 5]
        post.save()

        post.info[0] = 1
        post.save()
        post.reload()
        self.assertEqual(post.info[0], 1)

        post.info[1:3] = ['n2', 'n3']
        post.save()
        post.reload()
        self.assertEqual(post.info, [1, 'n2', 'n3', '4', 5])

        post.info[-1] = 'n5'
        post.save()
        post.reload()
        self.assertEqual(post.info, [1, 'n2', 'n3', '4', 'n5'])

        post.info[-2] = 4
        post.save()
        post.reload()
        self.assertEqual(post.info, [1, 'n2', 'n3', 4, 'n5'])

        post.info[1:-1] = [2]
        post.save()
        post.reload()
        self.assertEqual(post.info, [1, 2, 'n5'])

        post.info[:-1] = [1, 'n2', 'n3', 4]
        post.save()
        post.reload()
        self.assertEqual(post.info, [1, 'n2', 'n3', 4, 'n5'])

        post.info[-4:3] = [2, 3]
        post.save()
        post.reload()
        self.assertEqual(post.info, [1, 2, 3, 4, 'n5'])

    def test_list_field_passed_in_value(self):
        class Foo(Document):
            bars = ListField(ReferenceField("Bar"))

        class Bar(Document):
            text = StringField()

        bar = Bar(text="hi")
        bar.save()

        foo = Foo(bars=[])
        foo.bars.append(bar)
        self.assertEqual(repr(foo.bars), '[<Bar: Bar object>]')

    def test_list_field_strict(self):
        """Ensure that list field handles validation if provided
        a strict field type.
        """
        class Simple(Document):
            mapping = ListField(field=IntField())

        Simple.drop_collection()

        e = Simple()
        e.mapping = [1]
        e.save()

        # try creating an invalid mapping
        with self.assertRaises(ValidationError):
            e.mapping = ["abc"]
            e.save()

    def test_list_field_rejects_strings(self):
        """Strings aren't valid list field data types."""
        class Simple(Document):
            mapping = ListField()

        Simple.drop_collection()

        e = Simple()
        e.mapping = 'hello world'
        self.assertRaises(ValidationError, e.save)

    def test_complex_field_required(self):
        """Ensure required cant be None / Empty."""
        class Simple(Document):
            mapping = ListField(required=True)

        Simple.drop_collection()

        e = Simple()
        e.mapping = []
        self.assertRaises(ValidationError, e.save)

        class Simple(Document):
            mapping = DictField(required=True)

        Simple.drop_collection()
        e = Simple()
        e.mapping = {}
        self.assertRaises(ValidationError, e.save)

    def test_complex_field_same_value_not_changed(self):
        """If a complex field is set to the same value, it should not
        be marked as changed.
        """
        class Simple(Document):
            mapping = ListField()

        Simple.drop_collection()

        e = Simple().save()
        e.mapping = []
        self.assertEqual([], e._changed_fields)

        class Simple(Document):
            mapping = DictField()

        Simple.drop_collection()

        e = Simple().save()
        e.mapping = {}
        self.assertEqual([], e._changed_fields)

    def test_slice_marks_field_as_changed(self):
        class Simple(Document):
            widgets = ListField()

        simple = Simple(widgets=[1, 2, 3, 4]).save()
        simple.widgets[:3] = []
        self.assertEqual(['widgets'], simple._changed_fields)
        simple.save()

        simple = simple.reload()
        self.assertEqual(simple.widgets, [4])

    def test_del_slice_marks_field_as_changed(self):
        class Simple(Document):
            widgets = ListField()

        simple = Simple(widgets=[1, 2, 3, 4]).save()
        del simple.widgets[:3]
        self.assertEqual(['widgets'], simple._changed_fields)
        simple.save()

        simple = simple.reload()
        self.assertEqual(simple.widgets, [4])

    def test_list_field_with_negative_indices(self):
        class Simple(Document):
            widgets = ListField()

        simple = Simple(widgets=[1, 2, 3, 4]).save()
        simple.widgets[-1] = 5
        self.assertEqual(['widgets.3'], simple._changed_fields)
        simple.save()

        simple = simple.reload()
        self.assertEqual(simple.widgets, [1, 2, 3, 5])

    def test_list_field_complex(self):
        """Ensure that the list fields can handle the complex types."""
        class SettingBase(EmbeddedDocument):
            meta = {'allow_inheritance': True}

        class StringSetting(SettingBase):
            value = StringField()

        class IntegerSetting(SettingBase):
            value = IntField()

        class Simple(Document):
            mapping = ListField()

        Simple.drop_collection()

        e = Simple()
        e.mapping.append(StringSetting(value='foo'))
        e.mapping.append(IntegerSetting(value=42))
        e.mapping.append({'number': 1, 'string': 'Hi!', 'float': 1.001,
                          'complex': IntegerSetting(value=42),
                          'list': [IntegerSetting(value=42),
                                   StringSetting(value='foo')]})
        e.save()

        e2 = Simple.objects.get(id=e.id)
        self.assertTrue(isinstance(e2.mapping[0], StringSetting))
        self.assertTrue(isinstance(e2.mapping[1], IntegerSetting))

        # Test querying
        self.assertEqual(
            Simple.objects.filter(mapping__1__value=42).count(), 1)
        self.assertEqual(
            Simple.objects.filter(mapping__2__number=1).count(), 1)
        self.assertEqual(
            Simple.objects.filter(mapping__2__complex__value=42).count(), 1)
        self.assertEqual(
            Simple.objects.filter(mapping__2__list__0__value=42).count(), 1)
        self.assertEqual(
            Simple.objects.filter(mapping__2__list__1__value='foo').count(), 1)

        # Confirm can update
        Simple.objects().update(set__mapping__1=IntegerSetting(value=10))
        self.assertEqual(
            Simple.objects.filter(mapping__1__value=10).count(), 1)

        Simple.objects().update(
            set__mapping__2__list__1=StringSetting(value='Boo'))
        self.assertEqual(
            Simple.objects.filter(mapping__2__list__1__value='foo').count(), 0)
        self.assertEqual(
            Simple.objects.filter(mapping__2__list__1__value='Boo').count(), 1)

    def test_dict_field(self):
        """Ensure that dict types work as expected."""
        class BlogPost(Document):
            info = DictField()

        BlogPost.drop_collection()

        post = BlogPost()
        post.info = 'my post'
        self.assertRaises(ValidationError, post.validate)

        post.info = ['test', 'test']
        self.assertRaises(ValidationError, post.validate)

        post.info = {'$title': 'test'}
        self.assertRaises(ValidationError, post.validate)

        post.info = {'nested': {'$title': 'test'}}
        self.assertRaises(ValidationError, post.validate)

        post.info = {'the.title': 'test'}
        self.assertRaises(ValidationError, post.validate)

        post.info = {'nested': {'the.title': 'test'}}
        self.assertRaises(ValidationError, post.validate)

        post.info = {1: 'test'}
        self.assertRaises(ValidationError, post.validate)

        post.info = {'title': 'test'}
        post.save()

        post = BlogPost()
        post.info = {'details': {'test': 'test'}}
        post.save()

        post = BlogPost()
        post.info = {'details': {'test': 3}}
        post.save()

        self.assertEqual(BlogPost.objects.count(), 3)
        self.assertEqual(
            BlogPost.objects.filter(info__title__exact='test').count(), 1)
        self.assertEqual(
            BlogPost.objects.filter(info__details__test__exact='test').count(), 1)

        # Confirm handles non strings or non existing keys
        self.assertEqual(
            BlogPost.objects.filter(info__details__test__exact=5).count(), 0)
        self.assertEqual(
            BlogPost.objects.filter(info__made_up__test__exact='test').count(), 0)

        post = BlogPost.objects.create(info={'title': 'original'})
        post.info.update({'title': 'updated'})
        post.save()
        post.reload()
        self.assertEqual('updated', post.info['title'])

        post.info.setdefault('authors', [])
        post.save()
        post.reload()
        self.assertEqual([], post.info['authors'])

    def test_dictfield_dump_document(self):
        """Ensure a DictField can handle another document's dump."""
        class Doc(Document):
            field = DictField()

        class ToEmbed(Document):
            id = IntField(primary_key=True, default=1)
            recursive = DictField()

        class ToEmbedParent(Document):
            id = IntField(primary_key=True, default=1)
            recursive = DictField()

            meta = {'allow_inheritance': True}

        class ToEmbedChild(ToEmbedParent):
            pass

        to_embed_recursive = ToEmbed(id=1).save()
        to_embed = ToEmbed(
            id=2, recursive=to_embed_recursive.to_mongo().to_dict()).save()
        doc = Doc(field=to_embed.to_mongo().to_dict())
        doc.save()
        assert isinstance(doc.field, dict)
        assert doc.field == {'_id': 2, 'recursive': {'_id': 1, 'recursive': {}}}
        # Same thing with a Document with a _cls field
        to_embed_recursive = ToEmbedChild(id=1).save()
        to_embed_child = ToEmbedChild(
            id=2, recursive=to_embed_recursive.to_mongo().to_dict()).save()
        doc = Doc(field=to_embed_child.to_mongo().to_dict())
        doc.save()
        assert isinstance(doc.field, dict)
        assert doc.field == {
            '_id': 2, '_cls': 'ToEmbedParent.ToEmbedChild',
            'recursive': {'_id': 1, '_cls': 'ToEmbedParent.ToEmbedChild', 'recursive': {}}
        }

    def test_dictfield_strict(self):
        """Ensure that dict field handles validation if provided a strict field type."""
        class Simple(Document):
            mapping = DictField(field=IntField())

        Simple.drop_collection()

        e = Simple()
        e.mapping['someint'] = 1
        e.save()

        # try creating an invalid mapping
        with self.assertRaises(ValidationError):
            e.mapping['somestring'] = "abc"
            e.save()

    def test_dictfield_complex(self):
        """Ensure that the dict field can handle the complex types."""
        class SettingBase(EmbeddedDocument):
            meta = {'allow_inheritance': True}

        class StringSetting(SettingBase):
            value = StringField()

        class IntegerSetting(SettingBase):
            value = IntField()

        class Simple(Document):
            mapping = DictField()

        Simple.drop_collection()

        e = Simple()
        e.mapping['somestring'] = StringSetting(value='foo')
        e.mapping['someint'] = IntegerSetting(value=42)
        e.mapping['nested_dict'] = {'number': 1, 'string': 'Hi!',
                                    'float': 1.001,
                                    'complex': IntegerSetting(value=42),
                                    'list': [IntegerSetting(value=42),
                                             StringSetting(value='foo')]}
        e.save()

        e2 = Simple.objects.get(id=e.id)
        self.assertTrue(isinstance(e2.mapping['somestring'], StringSetting))
        self.assertTrue(isinstance(e2.mapping['someint'], IntegerSetting))

        # Test querying
        self.assertEqual(
            Simple.objects.filter(mapping__someint__value=42).count(), 1)
        self.assertEqual(
            Simple.objects.filter(mapping__nested_dict__number=1).count(), 1)
        self.assertEqual(
            Simple.objects.filter(mapping__nested_dict__complex__value=42).count(), 1)
        self.assertEqual(
            Simple.objects.filter(mapping__nested_dict__list__0__value=42).count(), 1)
        self.assertEqual(
            Simple.objects.filter(mapping__nested_dict__list__1__value='foo').count(), 1)

        # Confirm can update
        Simple.objects().update(
            set__mapping={"someint": IntegerSetting(value=10)})
        Simple.objects().update(
            set__mapping__nested_dict__list__1=StringSetting(value='Boo'))
        self.assertEqual(
            Simple.objects.filter(mapping__nested_dict__list__1__value='foo').count(), 0)
        self.assertEqual(
            Simple.objects.filter(mapping__nested_dict__list__1__value='Boo').count(), 1)

    def test_atomic_update_dict_field(self):
        """Ensure that the entire DictField can be atomically updated."""
        class Simple(Document):
            mapping = DictField(field=ListField(IntField(required=True)))

        Simple.drop_collection()

        e = Simple()
        e.mapping['someints'] = [1, 2]
        e.save()
        e.update(set__mapping={"ints": [3, 4]})
        e.reload()
        self.assertEqual(BaseDict, type(e.mapping))
        self.assertEqual({"ints": [3, 4]}, e.mapping)

        # try creating an invalid mapping
        with self.assertRaises(ValueError):
            e.update(set__mapping={"somestrings": ["foo", "bar", ]})

    def test_mapfield(self):
        """Ensure that the MapField handles the declared type."""
        class Simple(Document):
            mapping = MapField(IntField())

        Simple.drop_collection()

        e = Simple()
        e.mapping['someint'] = 1
        e.save()

        with self.assertRaises(ValidationError):
            e.mapping['somestring'] = "abc"
            e.save()

        with self.assertRaises(ValidationError):
            class NoDeclaredType(Document):
                mapping = MapField()

    def test_complex_mapfield(self):
        """Ensure that the MapField can handle complex declared types."""
        class SettingBase(EmbeddedDocument):
            meta = {"allow_inheritance": True}

        class StringSetting(SettingBase):
            value = StringField()

        class IntegerSetting(SettingBase):
            value = IntField()

        class Extensible(Document):
            mapping = MapField(EmbeddedDocumentField(SettingBase))

        Extensible.drop_collection()

        e = Extensible()
        e.mapping['somestring'] = StringSetting(value='foo')
        e.mapping['someint'] = IntegerSetting(value=42)
        e.save()

        e2 = Extensible.objects.get(id=e.id)
        self.assertTrue(isinstance(e2.mapping['somestring'], StringSetting))
        self.assertTrue(isinstance(e2.mapping['someint'], IntegerSetting))

        with self.assertRaises(ValidationError):
            e.mapping['someint'] = 123
            e.save()

    def test_embedded_mapfield_db_field(self):
        class Embedded(EmbeddedDocument):
            number = IntField(default=0, db_field='i')

        class Test(Document):
            my_map = MapField(field=EmbeddedDocumentField(Embedded),
                              db_field='x')

        Test.drop_collection()

        test = Test()
        test.my_map['DICTIONARY_KEY'] = Embedded(number=1)
        test.save()

        Test.objects.update_one(inc__my_map__DICTIONARY_KEY__number=1)

        test = Test.objects.get()
        self.assertEqual(test.my_map['DICTIONARY_KEY'].number, 2)
        doc = self.db.test.find_one()
        self.assertEqual(doc['x']['DICTIONARY_KEY']['i'], 2)

    def test_mapfield_numerical_index(self):
        """Ensure that MapField accept numeric strings as indexes."""
        class Embedded(EmbeddedDocument):
            name = StringField()

        class Test(Document):
            my_map = MapField(EmbeddedDocumentField(Embedded))

        Test.drop_collection()

        test = Test()
        test.my_map['1'] = Embedded(name='test')
        test.save()
        test.my_map['1'].name = 'test updated'
        test.save()

    def test_map_field_lookup(self):
        """Ensure MapField lookups succeed on Fields without a lookup
        method.
        """
        class Action(EmbeddedDocument):
            operation = StringField()
            object = StringField()

        class Log(Document):
            name = StringField()
            visited = MapField(DateTimeField())
            actions = MapField(EmbeddedDocumentField(Action))

        Log.drop_collection()
        Log(name="wilson", visited={'friends': datetime.datetime.now()},
            actions={'friends': Action(operation='drink', object='beer')}).save()

        self.assertEqual(1, Log.objects(
            visited__friends__exists=True).count())

        self.assertEqual(1, Log.objects(
            actions__friends__operation='drink',
            actions__friends__object='beer').count())

    def test_map_field_unicode(self):
        class Info(EmbeddedDocument):
            description = StringField()
            value_list = ListField(field=StringField())

        class BlogPost(Document):
            info_dict = MapField(field=EmbeddedDocumentField(Info))

        BlogPost.drop_collection()

        tree = BlogPost(info_dict={
            u"éééé": {
                'description': u"VALUE: éééé"
            }
        })

        tree.save()

        self.assertEqual(
            BlogPost.objects.get(id=tree.id).info_dict[u"éééé"].description,
            u"VALUE: éééé"
        )

    def test_embedded_db_field(self):
        class Embedded(EmbeddedDocument):
            number = IntField(default=0, db_field='i')

        class Test(Document):
            embedded = EmbeddedDocumentField(Embedded, db_field='x')

        Test.drop_collection()

        test = Test()
        test.embedded = Embedded(number=1)
        test.save()

        Test.objects.update_one(inc__embedded__number=1)

        test = Test.objects.get()
        self.assertEqual(test.embedded.number, 2)
        doc = self.db.test.find_one()
        self.assertEqual(doc['x']['i'], 2)

    def test_double_embedded_db_field(self):
        """Make sure multiple layers of embedded docs resolve db fields
        properly and can be initialized using dicts.
        """
        class C(EmbeddedDocument):
            txt = StringField()

        class B(EmbeddedDocument):
            c = EmbeddedDocumentField(C, db_field='fc')

        class A(Document):
            b = EmbeddedDocumentField(B, db_field='fb')

        a = A(
            b=B(
                c=C(txt='hi')
            )
        )
        a.validate()

        a = A(b={'c': {'txt': 'hi'}})
        a.validate()

    def test_double_embedded_db_field_from_son(self):
        """Make sure multiple layers of embedded docs resolve db fields
        from SON properly.
        """
        class C(EmbeddedDocument):
            txt = StringField()

        class B(EmbeddedDocument):
            c = EmbeddedDocumentField(C, db_field='fc')

        class A(Document):
            b = EmbeddedDocumentField(B, db_field='fb')

        a = A._from_son(SON([
            ('fb', SON([
                ('fc', SON([
                    ('txt', 'hi')
                ]))
            ]))
        ]))
        self.assertEqual(a.b.c.txt, 'hi')

    def test_embedded_document_validation(self):
        """Ensure that invalid embedded documents cannot be assigned to
        embedded document fields.
        """
        class Comment(EmbeddedDocument):
            content = StringField()

        class PersonPreferences(EmbeddedDocument):
            food = StringField(required=True)
            number = IntField()

        class Person(Document):
            name = StringField()
            preferences = EmbeddedDocumentField(PersonPreferences)

        Person.drop_collection()

        person = Person(name='Test User')
        person.preferences = 'My Preferences'
        self.assertRaises(ValidationError, person.validate)

        # Check that only the right embedded doc works
        person.preferences = Comment(content='Nice blog post...')
        self.assertRaises(ValidationError, person.validate)

        # Check that the embedded doc is valid
        person.preferences = PersonPreferences()
        self.assertRaises(ValidationError, person.validate)

        person.preferences = PersonPreferences(food='Cheese', number=47)
        self.assertEqual(person.preferences.food, 'Cheese')
        person.validate()

    def test_embedded_document_inheritance(self):
        """Ensure that subclasses of embedded documents may be provided
        to EmbeddedDocumentFields of the superclass' type.
        """
        class User(EmbeddedDocument):
            name = StringField()

            meta = {'allow_inheritance': True}

        class PowerUser(User):
            power = IntField()

        class BlogPost(Document):
            content = StringField()
            author = EmbeddedDocumentField(User)

        BlogPost.drop_collection()

        post = BlogPost(content='What I did today...')
        post.author = PowerUser(name='Test User', power=47)
        post.save()

        self.assertEqual(47, BlogPost.objects.first().author.power)

    def test_embedded_document_inheritance_with_list(self):
        """Ensure that nested list of subclassed embedded documents is
        handled correctly.
        """
        class Group(EmbeddedDocument):
            name = StringField()
            content = ListField(StringField())

        class Basedoc(Document):
            groups = ListField(EmbeddedDocumentField(Group))
            meta = {'abstract': True}

        class User(Basedoc):
            doctype = StringField(require=True, default='userdata')

        User.drop_collection()

        content = ['la', 'le', 'lu']
        group = Group(name='foo', content=content)
        foobar = User(groups=[group])
        foobar.save()

        self.assertEqual(content, User.objects.first().groups[0].content)

    def test_reference_miss(self):
        """Ensure an exception is raised when dereferencing an unknown
        document.
        """
        class Foo(Document):
            pass

        class Bar(Document):
            ref = ReferenceField(Foo)
            generic_ref = GenericReferenceField()

        Foo.drop_collection()
        Bar.drop_collection()

        foo = Foo().save()
        bar = Bar(ref=foo, generic_ref=foo).save()

        # Reference is no longer valid
        foo.delete()
        bar = Bar.objects.get()
        self.assertRaises(DoesNotExist, getattr, bar, 'ref')
        self.assertRaises(DoesNotExist, getattr, bar, 'generic_ref')

        # When auto_dereference is disabled, there is no trouble returning DBRef
        bar = Bar.objects.get()
        expected = foo.to_dbref()
        bar._fields['ref']._auto_dereference = False
        self.assertEqual(bar.ref, expected)
        bar._fields['generic_ref']._auto_dereference = False
        self.assertEqual(bar.generic_ref, {'_ref': expected, '_cls': 'Foo'})

    def test_reference_validation(self):
        """Ensure that invalid document objects cannot be assigned to
        reference fields.
        """
        class User(Document):
            name = StringField()

        class BlogPost(Document):
            content = StringField()
            author = ReferenceField(User)

        User.drop_collection()
        BlogPost.drop_collection()

        # Make sure ReferenceField only accepts a document class or a string
        # with a document class name.
        self.assertRaises(ValidationError, ReferenceField, EmbeddedDocument)

        user = User(name='Test User')

        # Ensure that the referenced object must have been saved
        post1 = BlogPost(content='Chips and gravy taste good.')
        post1.author = user
        self.assertRaises(ValidationError, post1.save)

        # Check that an invalid object type cannot be used
        post2 = BlogPost(content='Chips and chilli taste good.')
        post1.author = post2
        self.assertRaises(ValidationError, post1.validate)

        # Ensure ObjectID's are accepted as references
        user_object_id = user.pk
        post3 = BlogPost(content="Chips and curry sauce taste good.")
        post3.author = user_object_id
        post3.save()

        # Make sure referencing a saved document of the right type works
        user.save()
        post1.author = user
        post1.save()

        # Make sure referencing a saved document of the *wrong* type fails
        post2.save()
        post1.author = post2
        self.assertRaises(ValidationError, post1.validate)

    def test_objectid_reference_fields(self):
        """Make sure storing Object ID references works."""
        class Person(Document):
            name = StringField()
            parent = ReferenceField('self')

        Person.drop_collection()

        p1 = Person(name="John").save()
        Person(name="Ross", parent=p1.pk).save()

        p = Person.objects.get(name="Ross")
        self.assertEqual(p.parent, p1)

    def test_dbref_reference_fields(self):
        """Make sure storing references as bson.dbref.DBRef works."""
        class Person(Document):
            name = StringField()
            parent = ReferenceField('self', dbref=True)

        Person.drop_collection()

        p1 = Person(name="John").save()
        Person(name="Ross", parent=p1).save()

        self.assertEqual(
            Person._get_collection().find_one({'name': 'Ross'})['parent'],
            DBRef('person', p1.pk)
        )

        p = Person.objects.get(name="Ross")
        self.assertEqual(p.parent, p1)

    def test_dbref_to_mongo(self):
        """Make sure that calling to_mongo on a ReferenceField which
        has dbref=False, but actually actually contains a DBRef returns
        an ID of that DBRef.
        """
        class Person(Document):
            name = StringField()
            parent = ReferenceField('self', dbref=False)

        p = Person(
            name='Steve',
            parent=DBRef('person', 'abcdefghijklmnop')
        )
        self.assertEqual(p.to_mongo(), SON([
            ('name', u'Steve'),
            ('parent', 'abcdefghijklmnop')
        ]))

    def test_objectid_reference_fields(self):

        class Person(Document):
            name = StringField()
            parent = ReferenceField('self', dbref=False)

        Person.drop_collection()

        p1 = Person(name="John").save()
        Person(name="Ross", parent=p1).save()

        col = Person._get_collection()
        data = col.find_one({'name': 'Ross'})
        self.assertEqual(data['parent'], p1.pk)

        p = Person.objects.get(name="Ross")
        self.assertEqual(p.parent, p1)

    def test_list_item_dereference(self):
        """Ensure that DBRef items in ListFields are dereferenced.
        """
        class User(Document):
            name = StringField()

        class Group(Document):
            members = ListField(ReferenceField(User))

        User.drop_collection()
        Group.drop_collection()

        user1 = User(name='user1')
        user1.save()
        user2 = User(name='user2')
        user2.save()

        group = Group(members=[user1, user2])
        group.save()

        group_obj = Group.objects.first()

        self.assertEqual(group_obj.members[0].name, user1.name)
        self.assertEqual(group_obj.members[1].name, user2.name)

    def test_recursive_reference(self):
        """Ensure that ReferenceFields can reference their own documents.
        """
        class Employee(Document):
            name = StringField()
            boss = ReferenceField('self')
            friends = ListField(ReferenceField('self'))

        Employee.drop_collection()

        bill = Employee(name='Bill Lumbergh')
        bill.save()

        michael = Employee(name='Michael Bolton')
        michael.save()

        samir = Employee(name='Samir Nagheenanajar')
        samir.save()

        friends = [michael, samir]
        peter = Employee(name='Peter Gibbons', boss=bill, friends=friends)
        peter.save()

        peter = Employee.objects.with_id(peter.id)
        self.assertEqual(peter.boss, bill)
        self.assertEqual(peter.friends, friends)

    def test_recursive_embedding(self):
        """Ensure that EmbeddedDocumentFields can contain their own documents.
        """
        class TreeNode(EmbeddedDocument):
            name = StringField()
            children = ListField(EmbeddedDocumentField('self'))

        class Tree(Document):
            name = StringField()
            children = ListField(EmbeddedDocumentField('TreeNode'))

        Tree.drop_collection()

        tree = Tree(name="Tree")
        first_child = TreeNode(name="Child 1")
        tree.children.append(first_child)

        second_child = TreeNode(name="Child 2")
        first_child.children.append(second_child)
        tree.save()

        tree = Tree.objects.first()
        self.assertEqual(len(tree.children), 1)

        self.assertEqual(len(tree.children[0].children), 1)

        third_child = TreeNode(name="Child 3")
        tree.children[0].children.append(third_child)
        tree.save()

        self.assertEqual(len(tree.children), 1)
        self.assertEqual(tree.children[0].name, first_child.name)
        self.assertEqual(tree.children[0].children[0].name, second_child.name)
        self.assertEqual(tree.children[0].children[1].name, third_child.name)

        # Test updating
        tree.children[0].name = 'I am Child 1'
        tree.children[0].children[0].name = 'I am Child 2'
        tree.children[0].children[1].name = 'I am Child 3'
        tree.save()

        self.assertEqual(tree.children[0].name, 'I am Child 1')
        self.assertEqual(tree.children[0].children[0].name, 'I am Child 2')
        self.assertEqual(tree.children[0].children[1].name, 'I am Child 3')

        # Test removal
        self.assertEqual(len(tree.children[0].children), 2)
        del(tree.children[0].children[1])

        tree.save()
        self.assertEqual(len(tree.children[0].children), 1)

        tree.children[0].children.pop(0)
        tree.save()
        self.assertEqual(len(tree.children[0].children), 0)
        self.assertEqual(tree.children[0].children, [])

        tree.children[0].children.insert(0, third_child)
        tree.children[0].children.insert(0, second_child)
        tree.save()
        self.assertEqual(len(tree.children[0].children), 2)
        self.assertEqual(tree.children[0].children[0].name, second_child.name)
        self.assertEqual(tree.children[0].children[1].name, third_child.name)

    def test_undefined_reference(self):
        """Ensure that ReferenceFields may reference undefined Documents.
        """
        class Product(Document):
            name = StringField()
            company = ReferenceField('Company')

        class Company(Document):
            name = StringField()

        Product.drop_collection()
        Company.drop_collection()

        ten_gen = Company(name='10gen')
        ten_gen.save()
        mongodb = Product(name='MongoDB', company=ten_gen)
        mongodb.save()

        me = Product(name='MongoEngine')
        me.save()

        obj = Product.objects(company=ten_gen).first()
        self.assertEqual(obj, mongodb)
        self.assertEqual(obj.company, ten_gen)

        obj = Product.objects(company=None).first()
        self.assertEqual(obj, me)

        obj = Product.objects.get(company=None)
        self.assertEqual(obj, me)

    def test_reference_query_conversion(self):
        """Ensure that ReferenceFields can be queried using objects and values
        of the type of the primary key of the referenced object.
        """
        class Member(Document):
            user_num = IntField(primary_key=True)

        class BlogPost(Document):
            title = StringField()
            author = ReferenceField(Member, dbref=False)

        Member.drop_collection()
        BlogPost.drop_collection()

        m1 = Member(user_num=1)
        m1.save()
        m2 = Member(user_num=2)
        m2.save()

        post1 = BlogPost(title='post 1', author=m1)
        post1.save()

        post2 = BlogPost(title='post 2', author=m2)
        post2.save()

        post = BlogPost.objects(author=m1).first()
        self.assertEqual(post.id, post1.id)

        post = BlogPost.objects(author=m2).first()
        self.assertEqual(post.id, post2.id)

    def test_reference_query_conversion_dbref(self):
        """Ensure that ReferenceFields can be queried using objects and values
        of the type of the primary key of the referenced object.
        """
        class Member(Document):
            user_num = IntField(primary_key=True)

        class BlogPost(Document):
            title = StringField()
            author = ReferenceField(Member, dbref=True)

        Member.drop_collection()
        BlogPost.drop_collection()

        m1 = Member(user_num=1)
        m1.save()
        m2 = Member(user_num=2)
        m2.save()

        post1 = BlogPost(title='post 1', author=m1)
        post1.save()

        post2 = BlogPost(title='post 2', author=m2)
        post2.save()

        post = BlogPost.objects(author=m1).first()
        self.assertEqual(post.id, post1.id)

        post = BlogPost.objects(author=m2).first()
        self.assertEqual(post.id, post2.id)

    def test_drop_abstract_document(self):
        """Ensure that an abstract document cannot be dropped given it
        has no underlying collection.
        """
        class AbstractDoc(Document):
            name = StringField()
            meta = {"abstract": True}

        self.assertRaises(OperationError, AbstractDoc.drop_collection)

    def test_reference_class_with_abstract_parent(self):
        """Ensure that a class with an abstract parent can be referenced.
        """
        class Sibling(Document):
            name = StringField()
            meta = {"abstract": True}

        class Sister(Sibling):
            pass

        class Brother(Sibling):
            sibling = ReferenceField(Sibling)

        Sister.drop_collection()
        Brother.drop_collection()

        sister = Sister(name="Alice")
        sister.save()
        brother = Brother(name="Bob", sibling=sister)
        brother.save()

        self.assertEquals(Brother.objects[0].sibling.name, sister.name)

    def test_reference_abstract_class(self):
        """Ensure that an abstract class instance cannot be used in the
        reference of that abstract class.
        """
        class Sibling(Document):
            name = StringField()
            meta = {"abstract": True}

        class Sister(Sibling):
            pass

        class Brother(Sibling):
            sibling = ReferenceField(Sibling)

        Sister.drop_collection()
        Brother.drop_collection()

        sister = Sibling(name="Alice")
        brother = Brother(name="Bob", sibling=sister)
        self.assertRaises(ValidationError, brother.save)

    def test_abstract_reference_base_type(self):
        """Ensure that an an abstract reference fails validation when given a
        Document that does not inherit from the abstract type.
        """
        class Sibling(Document):
            name = StringField()
            meta = {"abstract": True}

        class Brother(Sibling):
            sibling = ReferenceField(Sibling)

        class Mother(Document):
            name = StringField()

        Brother.drop_collection()
        Mother.drop_collection()

        mother = Mother(name="Carol")
        mother.save()
        brother = Brother(name="Bob", sibling=mother)
        self.assertRaises(ValidationError, brother.save)

    def test_generic_reference(self):
        """Ensure that a GenericReferenceField properly dereferences items.
        """
        class Link(Document):
            title = StringField()
            meta = {'allow_inheritance': False}

        class Post(Document):
            title = StringField()

        class Bookmark(Document):
            bookmark_object = GenericReferenceField()

        Link.drop_collection()
        Post.drop_collection()
        Bookmark.drop_collection()

        link_1 = Link(title="Pitchfork")
        link_1.save()

        post_1 = Post(title="Behind the Scenes of the Pavement Reunion")
        post_1.save()

        bm = Bookmark(bookmark_object=post_1)
        bm.save()

        bm = Bookmark.objects(bookmark_object=post_1).first()

        self.assertEqual(bm.bookmark_object, post_1)
        self.assertTrue(isinstance(bm.bookmark_object, Post))

        bm.bookmark_object = link_1
        bm.save()

        bm = Bookmark.objects(bookmark_object=link_1).first()

        self.assertEqual(bm.bookmark_object, link_1)
        self.assertTrue(isinstance(bm.bookmark_object, Link))

    def test_generic_reference_list(self):
        """Ensure that a ListField properly dereferences generic references.
        """
        class Link(Document):
            title = StringField()

        class Post(Document):
            title = StringField()

        class User(Document):
            bookmarks = ListField(GenericReferenceField())

        Link.drop_collection()
        Post.drop_collection()
        User.drop_collection()

        link_1 = Link(title="Pitchfork")
        link_1.save()

        post_1 = Post(title="Behind the Scenes of the Pavement Reunion")
        post_1.save()

        user = User(bookmarks=[post_1, link_1])
        user.save()

        user = User.objects(bookmarks__all=[post_1, link_1]).first()

        self.assertEqual(user.bookmarks[0], post_1)
        self.assertEqual(user.bookmarks[1], link_1)

    def test_generic_reference_document_not_registered(self):
        """Ensure dereferencing out of the document registry throws a
        `NotRegistered` error.
        """
        class Link(Document):
            title = StringField()

        class User(Document):
            bookmarks = ListField(GenericReferenceField())

        Link.drop_collection()
        User.drop_collection()

        link_1 = Link(title="Pitchfork")
        link_1.save()

        user = User(bookmarks=[link_1])
        user.save()

        # Mimic User and Link definitions being in a different file
        # and the Link model not being imported in the User file.
        del(_document_registry["Link"])

        user = User.objects.first()
        try:
            user.bookmarks
            raise AssertionError("Link was removed from the registry")
        except NotRegistered:
            pass

    def test_generic_reference_is_none(self):

        class Person(Document):
            name = StringField()
            city = GenericReferenceField()

        Person.drop_collection()

        Person(name="Wilson Jr").save()
        self.assertEqual(repr(Person.objects(city=None)),
                         "[<Person: Person object>]")

    def test_generic_reference_choices(self):
        """Ensure that a GenericReferenceField can handle choices."""
        class Link(Document):
            title = StringField()

        class Post(Document):
            title = StringField()

        class Bookmark(Document):
            bookmark_object = GenericReferenceField(choices=(Post,))

        Link.drop_collection()
        Post.drop_collection()
        Bookmark.drop_collection()

        link_1 = Link(title="Pitchfork")
        link_1.save()

        post_1 = Post(title="Behind the Scenes of the Pavement Reunion")
        post_1.save()

        bm = Bookmark(bookmark_object=link_1)
        self.assertRaises(ValidationError, bm.validate)

        bm = Bookmark(bookmark_object=post_1)
        bm.save()

        bm = Bookmark.objects.first()
        self.assertEqual(bm.bookmark_object, post_1)

    def test_generic_reference_string_choices(self):
        """Ensure that a GenericReferenceField can handle choices as strings
        """
        class Link(Document):
            title = StringField()

        class Post(Document):
            title = StringField()

        class Bookmark(Document):
            bookmark_object = GenericReferenceField(choices=('Post', Link))

        Link.drop_collection()
        Post.drop_collection()
        Bookmark.drop_collection()

        link_1 = Link(title="Pitchfork")
        link_1.save()

        post_1 = Post(title="Behind the Scenes of the Pavement Reunion")
        post_1.save()

        bm = Bookmark(bookmark_object=link_1)
        bm.save()

        bm = Bookmark(bookmark_object=post_1)
        bm.save()

        bm = Bookmark(bookmark_object=bm)
        self.assertRaises(ValidationError, bm.validate)

    def test_generic_reference_choices_no_dereference(self):
        """Ensure that a GenericReferenceField can handle choices on
        non-derefenreced (i.e. DBRef) elements
        """
        class Post(Document):
            title = StringField()

        class Bookmark(Document):
            bookmark_object = GenericReferenceField(choices=(Post, ))
            other_field = StringField()

        Post.drop_collection()
        Bookmark.drop_collection()

        post_1 = Post(title="Behind the Scenes of the Pavement Reunion")
        post_1.save()

        bm = Bookmark(bookmark_object=post_1)
        bm.save()

        bm = Bookmark.objects.get(id=bm.id)
        # bookmark_object is now a DBRef
        bm.other_field = 'dummy_change'
        bm.save()

    def test_generic_reference_list_choices(self):
        """Ensure that a ListField properly dereferences generic references and
        respects choices.
        """
        class Link(Document):
            title = StringField()

        class Post(Document):
            title = StringField()

        class User(Document):
            bookmarks = ListField(GenericReferenceField(choices=(Post,)))

        Link.drop_collection()
        Post.drop_collection()
        User.drop_collection()

        link_1 = Link(title="Pitchfork")
        link_1.save()

        post_1 = Post(title="Behind the Scenes of the Pavement Reunion")
        post_1.save()

        user = User(bookmarks=[link_1])
        self.assertRaises(ValidationError, user.validate)

        user = User(bookmarks=[post_1])
        user.save()

        user = User.objects.first()
        self.assertEqual(user.bookmarks, [post_1])

    def test_generic_reference_list_item_modification(self):
        """Ensure that modifications of related documents (through generic reference) don't influence on querying
        """
        class Post(Document):
            title = StringField()

        class User(Document):
            username = StringField()
            bookmarks = ListField(GenericReferenceField())

        Post.drop_collection()
        User.drop_collection()

        post_1 = Post(title="Behind the Scenes of the Pavement Reunion")
        post_1.save()

        user = User(bookmarks=[post_1])
        user.save()

        post_1.title = "Title was modified"
        user.username = "New username"
        user.save()

        user = User.objects(bookmarks__all=[post_1]).first()

        self.assertNotEqual(user, None)
        self.assertEqual(user.bookmarks[0], post_1)

    def test_generic_reference_filter_by_dbref(self):
        """Ensure we can search for a specific generic reference by
        providing its ObjectId.
        """
        class Doc(Document):
            ref = GenericReferenceField()

        Doc.drop_collection()

        doc1 = Doc.objects.create()
        doc2 = Doc.objects.create(ref=doc1)

        doc = Doc.objects.get(ref=DBRef('doc', doc1.pk))
        self.assertEqual(doc, doc2)

    def test_generic_reference_filter_by_objectid(self):
        """Ensure we can search for a specific generic reference by
        providing its DBRef.
        """
        class Doc(Document):
            ref = GenericReferenceField()

        Doc.drop_collection()

        doc1 = Doc.objects.create()
        doc2 = Doc.objects.create(ref=doc1)

        self.assertTrue(isinstance(doc1.pk, ObjectId))

        doc = Doc.objects.get(ref=doc1.pk)
        self.assertEqual(doc, doc2)

    def test_binary_fields(self):
        """Ensure that binary fields can be stored and retrieved.
        """
        class Attachment(Document):
            content_type = StringField()
            blob = BinaryField()

        BLOB = six.b('\xe6\x00\xc4\xff\x07')
        MIME_TYPE = 'application/octet-stream'

        Attachment.drop_collection()

        attachment = Attachment(content_type=MIME_TYPE, blob=BLOB)
        attachment.save()

        attachment_1 = Attachment.objects().first()
        self.assertEqual(MIME_TYPE, attachment_1.content_type)
        self.assertEqual(BLOB, six.binary_type(attachment_1.blob))

    def test_binary_validation(self):
        """Ensure that invalid values cannot be assigned to binary fields.
        """
        class Attachment(Document):
            blob = BinaryField()

        class AttachmentRequired(Document):
            blob = BinaryField(required=True)

        class AttachmentSizeLimit(Document):
            blob = BinaryField(max_bytes=4)

        Attachment.drop_collection()
        AttachmentRequired.drop_collection()
        AttachmentSizeLimit.drop_collection()

        attachment = Attachment()
        attachment.validate()
        attachment.blob = 2
        self.assertRaises(ValidationError, attachment.validate)

        attachment_required = AttachmentRequired()
        self.assertRaises(ValidationError, attachment_required.validate)
        attachment_required.blob = Binary(six.b('\xe6\x00\xc4\xff\x07'))
        attachment_required.validate()

        attachment_size_limit = AttachmentSizeLimit(
            blob=six.b('\xe6\x00\xc4\xff\x07'))
        self.assertRaises(ValidationError, attachment_size_limit.validate)
        attachment_size_limit.blob = six.b('\xe6\x00\xc4\xff')
        attachment_size_limit.validate()

    def test_binary_field_primary(self):
        class Attachment(Document):
            id = BinaryField(primary_key=True)

        Attachment.drop_collection()
        binary_id = uuid.uuid4().bytes
        att = Attachment(id=binary_id).save()
        self.assertEqual(1, Attachment.objects.count())
        self.assertEqual(1, Attachment.objects.filter(id=att.id).count())
        att.delete()
        self.assertEqual(0, Attachment.objects.count())

    def test_binary_field_primary_filter_by_binary_pk_as_str(self):
        raise SkipTest("Querying by id as string is not currently supported")

        class Attachment(Document):
            id = BinaryField(primary_key=True)

        Attachment.drop_collection()
        binary_id = uuid.uuid4().bytes
        att = Attachment(id=binary_id).save()
        self.assertEqual(1, Attachment.objects.filter(id=binary_id).count())
        att.delete()
        self.assertEqual(0, Attachment.objects.count())

    def test_choices_allow_using_sets_as_choices(self):
        """Ensure that sets can be used when setting choices
        """
        class Shirt(Document):
            size = StringField(choices={'M', 'L'})

        Shirt(size='M').validate()

    def test_choices_validation_allow_no_value(self):
        """Ensure that .validate passes and no value was provided
        for a field setup with choices
        """
        class Shirt(Document):
            size = StringField(choices=('S', 'M'))

        shirt = Shirt()
        shirt.validate()

    def test_choices_validation_accept_possible_value(self):
        """Ensure that value is in a container of allowed values.
        """
        class Shirt(Document):
            size = StringField(choices=('S', 'M'))

        shirt = Shirt(size='S')
        shirt.validate()

    def test_choices_validation_reject_unknown_value(self):
        """Ensure that unallowed value are rejected upon validation
        """
        class Shirt(Document):
            size = StringField(choices=('S', 'M'))

        shirt = Shirt(size="XS")
        with self.assertRaises(ValidationError):
            shirt.validate()

    def test_choices_validation_documents(self):
        """
        Ensure fields with document choices validate given a valid choice.
        """
        class UserComments(EmbeddedDocument):
            author = StringField()
            message = StringField()

        class BlogPost(Document):
            comments = ListField(
                GenericEmbeddedDocumentField(choices=(UserComments,))
            )

        # Ensure Validation Passes
        BlogPost(comments=[
            UserComments(author='user2', message='message2'),
        ]).save()

    def test_choices_validation_documents_invalid(self):
        """
        Ensure fields with document choices validate given an invalid choice.
        This should throw a ValidationError exception.
        """
        class UserComments(EmbeddedDocument):
            author = StringField()
            message = StringField()

        class ModeratorComments(EmbeddedDocument):
            author = StringField()
            message = StringField()

        class BlogPost(Document):
            comments = ListField(
                GenericEmbeddedDocumentField(choices=(UserComments,))
            )

        # Single Entry Failure
        post = BlogPost(comments=[
            ModeratorComments(author='mod1', message='message1'),
        ])
        self.assertRaises(ValidationError, post.save)

        # Mixed Entry Failure
        post = BlogPost(comments=[
            ModeratorComments(author='mod1', message='message1'),
            UserComments(author='user2', message='message2'),
        ])
        self.assertRaises(ValidationError, post.save)

    def test_choices_validation_documents_inheritance(self):
        """
        Ensure fields with document choices validate given subclass of choice.
        """
        class Comments(EmbeddedDocument):
            meta = {
                'abstract': True
            }
            author = StringField()
            message = StringField()

        class UserComments(Comments):
            pass

        class BlogPost(Document):
            comments = ListField(
                GenericEmbeddedDocumentField(choices=(Comments,))
            )

        # Save Valid EmbeddedDocument Type
        BlogPost(comments=[
            UserComments(author='user2', message='message2'),
        ]).save()

    def test_choices_get_field_display(self):
        """Test dynamic helper for returning the display value of a choices
        field.
        """
        class Shirt(Document):
            size = StringField(max_length=3, choices=(
                ('S', 'Small'), ('M', 'Medium'), ('L', 'Large'),
                ('XL', 'Extra Large'), ('XXL', 'Extra Extra Large')))
            style = StringField(max_length=3, choices=(
                ('S', 'Small'), ('B', 'Baggy'), ('W', 'Wide')), default='W')

        Shirt.drop_collection()

        shirt1 = Shirt()
        shirt2 = Shirt()

        # Make sure get_<field>_display returns the default value (or None)
        self.assertEqual(shirt1.get_size_display(), None)
        self.assertEqual(shirt1.get_style_display(), 'Wide')

        shirt1.size = 'XXL'
        shirt1.style = 'B'
        shirt2.size = 'M'
        shirt2.style = 'S'
        self.assertEqual(shirt1.get_size_display(), 'Extra Extra Large')
        self.assertEqual(shirt1.get_style_display(), 'Baggy')
        self.assertEqual(shirt2.get_size_display(), 'Medium')
        self.assertEqual(shirt2.get_style_display(), 'Small')

        # Set as Z - an invalid choice
        shirt1.size = 'Z'
        shirt1.style = 'Z'
        self.assertEqual(shirt1.get_size_display(), 'Z')
        self.assertEqual(shirt1.get_style_display(), 'Z')
        self.assertRaises(ValidationError, shirt1.validate)

    def test_simple_choices_validation(self):
        """Ensure that value is in a container of allowed values.
        """
        class Shirt(Document):
            size = StringField(max_length=3,
                               choices=('S', 'M', 'L', 'XL', 'XXL'))

        Shirt.drop_collection()

        shirt = Shirt()
        shirt.validate()

        shirt.size = "S"
        shirt.validate()

        shirt.size = "XS"
        self.assertRaises(ValidationError, shirt.validate)

    def test_simple_choices_get_field_display(self):
        """Test dynamic helper for returning the display value of a choices
        field.
        """
        class Shirt(Document):
            size = StringField(max_length=3,
                               choices=('S', 'M', 'L', 'XL', 'XXL'))
            style = StringField(max_length=3,
                                choices=('Small', 'Baggy', 'wide'),
                                default='Small')

        Shirt.drop_collection()

        shirt = Shirt()

        self.assertEqual(shirt.get_size_display(), None)
        self.assertEqual(shirt.get_style_display(), 'Small')

        shirt.size = "XXL"
        shirt.style = "Baggy"
        self.assertEqual(shirt.get_size_display(), 'XXL')
        self.assertEqual(shirt.get_style_display(), 'Baggy')

        # Set as Z - an invalid choice
        shirt.size = "Z"
        shirt.style = "Z"
        self.assertEqual(shirt.get_size_display(), 'Z')
        self.assertEqual(shirt.get_style_display(), 'Z')
        self.assertRaises(ValidationError, shirt.validate)

    def test_simple_choices_validation_invalid_value(self):
        """Ensure that error messages are correct.
        """
        SIZES = ('S', 'M', 'L', 'XL', 'XXL')
        COLORS = (('R', 'Red'), ('B', 'Blue'))
        SIZE_MESSAGE = u"Value must be one of ('S', 'M', 'L', 'XL', 'XXL')"
        COLOR_MESSAGE = u"Value must be one of ['R', 'B']"

        class Shirt(Document):
            size = StringField(max_length=3, choices=SIZES)
            color = StringField(max_length=1, choices=COLORS)

        Shirt.drop_collection()

        shirt = Shirt()
        shirt.validate()

        shirt.size = "S"
        shirt.color = "R"
        shirt.validate()

        shirt.size = "XS"
        shirt.color = "G"

        try:
            shirt.validate()
        except ValidationError as error:
            # get the validation rules
            error_dict = error.to_dict()
            self.assertEqual(error_dict['size'], SIZE_MESSAGE)
            self.assertEqual(error_dict['color'], COLOR_MESSAGE)

    def test_ensure_unique_default_instances(self):
        """Ensure that every field has it's own unique default instance."""
        class D(Document):
            data = DictField()
            data2 = DictField(default=lambda: {})

        d1 = D()
        d1.data['foo'] = 'bar'
        d1.data2['foo'] = 'bar'
        d2 = D()
        self.assertEqual(d2.data, {})
        self.assertEqual(d2.data2, {})

    def test_sequence_field(self):
        class Person(Document):
            id = SequenceField(primary_key=True)
            name = StringField()

        self.db['mongoengine.counters'].drop()
        Person.drop_collection()

        for x in range(10):
            Person(name="Person %s" % x).save()

        c = self.db['mongoengine.counters'].find_one({'_id': 'person.id'})
        self.assertEqual(c['next'], 10)

        ids = [i.id for i in Person.objects]
        self.assertEqual(ids, range(1, 11))

        c = self.db['mongoengine.counters'].find_one({'_id': 'person.id'})
        self.assertEqual(c['next'], 10)

        Person.id.set_next_value(1000)
        c = self.db['mongoengine.counters'].find_one({'_id': 'person.id'})
        self.assertEqual(c['next'], 1000)

    def test_sequence_field_get_next_value(self):
        class Person(Document):
            id = SequenceField(primary_key=True)
            name = StringField()

        self.db['mongoengine.counters'].drop()
        Person.drop_collection()

        for x in range(10):
            Person(name="Person %s" % x).save()

        self.assertEqual(Person.id.get_next_value(), 11)
        self.db['mongoengine.counters'].drop()

        self.assertEqual(Person.id.get_next_value(), 1)

        class Person(Document):
            id = SequenceField(primary_key=True, value_decorator=str)
            name = StringField()

        self.db['mongoengine.counters'].drop()
        Person.drop_collection()

        for x in range(10):
            Person(name="Person %s" % x).save()

        self.assertEqual(Person.id.get_next_value(), '11')
        self.db['mongoengine.counters'].drop()

        self.assertEqual(Person.id.get_next_value(), '1')

    def test_sequence_field_sequence_name(self):
        class Person(Document):
            id = SequenceField(primary_key=True, sequence_name='jelly')
            name = StringField()

        self.db['mongoengine.counters'].drop()
        Person.drop_collection()

        for x in range(10):
            Person(name="Person %s" % x).save()

        c = self.db['mongoengine.counters'].find_one({'_id': 'jelly.id'})
        self.assertEqual(c['next'], 10)

        ids = [i.id for i in Person.objects]
        self.assertEqual(ids, range(1, 11))

        c = self.db['mongoengine.counters'].find_one({'_id': 'jelly.id'})
        self.assertEqual(c['next'], 10)

        Person.id.set_next_value(1000)
        c = self.db['mongoengine.counters'].find_one({'_id': 'jelly.id'})
        self.assertEqual(c['next'], 1000)

    def test_multiple_sequence_fields(self):
        class Person(Document):
            id = SequenceField(primary_key=True)
            counter = SequenceField()
            name = StringField()

        self.db['mongoengine.counters'].drop()
        Person.drop_collection()

        for x in range(10):
            Person(name="Person %s" % x).save()

        c = self.db['mongoengine.counters'].find_one({'_id': 'person.id'})
        self.assertEqual(c['next'], 10)

        ids = [i.id for i in Person.objects]
        self.assertEqual(ids, range(1, 11))

        counters = [i.counter for i in Person.objects]
        self.assertEqual(counters, range(1, 11))

        c = self.db['mongoengine.counters'].find_one({'_id': 'person.id'})
        self.assertEqual(c['next'], 10)

        Person.id.set_next_value(1000)
        c = self.db['mongoengine.counters'].find_one({'_id': 'person.id'})
        self.assertEqual(c['next'], 1000)

        Person.counter.set_next_value(999)
        c = self.db['mongoengine.counters'].find_one({'_id': 'person.counter'})
        self.assertEqual(c['next'], 999)

    def test_sequence_fields_reload(self):
        class Animal(Document):
            counter = SequenceField()
            name = StringField()

        self.db['mongoengine.counters'].drop()
        Animal.drop_collection()

        a = Animal(name="Boi").save()

        self.assertEqual(a.counter, 1)
        a.reload()
        self.assertEqual(a.counter, 1)

        a.counter = None
        self.assertEqual(a.counter, 2)
        a.save()

        self.assertEqual(a.counter, 2)

        a = Animal.objects.first()
        self.assertEqual(a.counter, 2)
        a.reload()
        self.assertEqual(a.counter, 2)

    def test_multiple_sequence_fields_on_docs(self):
        class Animal(Document):
            id = SequenceField(primary_key=True)
            name = StringField()

        class Person(Document):
            id = SequenceField(primary_key=True)
            name = StringField()

        self.db['mongoengine.counters'].drop()
        Animal.drop_collection()
        Person.drop_collection()

        for x in range(10):
            Animal(name="Animal %s" % x).save()
            Person(name="Person %s" % x).save()

        c = self.db['mongoengine.counters'].find_one({'_id': 'person.id'})
        self.assertEqual(c['next'], 10)

        c = self.db['mongoengine.counters'].find_one({'_id': 'animal.id'})
        self.assertEqual(c['next'], 10)

        ids = [i.id for i in Person.objects]
        self.assertEqual(ids, range(1, 11))

        id = [i.id for i in Animal.objects]
        self.assertEqual(id, range(1, 11))

        c = self.db['mongoengine.counters'].find_one({'_id': 'person.id'})
        self.assertEqual(c['next'], 10)

        c = self.db['mongoengine.counters'].find_one({'_id': 'animal.id'})
        self.assertEqual(c['next'], 10)

    def test_sequence_field_value_decorator(self):
        class Person(Document):
            id = SequenceField(primary_key=True, value_decorator=str)
            name = StringField()

        self.db['mongoengine.counters'].drop()
        Person.drop_collection()

        for x in range(10):
            p = Person(name="Person %s" % x)
            p.save()

        c = self.db['mongoengine.counters'].find_one({'_id': 'person.id'})
        self.assertEqual(c['next'], 10)

        ids = [i.id for i in Person.objects]
        self.assertEqual(ids, map(str, range(1, 11)))

        c = self.db['mongoengine.counters'].find_one({'_id': 'person.id'})
        self.assertEqual(c['next'], 10)

    def test_embedded_sequence_field(self):
        class Comment(EmbeddedDocument):
            id = SequenceField()
            content = StringField(required=True)

        class Post(Document):
            title = StringField(required=True)
            comments = ListField(EmbeddedDocumentField(Comment))

        self.db['mongoengine.counters'].drop()
        Post.drop_collection()

        Post(title="MongoEngine",
             comments=[Comment(content="NoSQL Rocks"),
                       Comment(content="MongoEngine Rocks")]).save()
        c = self.db['mongoengine.counters'].find_one({'_id': 'comment.id'})
        self.assertEqual(c['next'], 2)
        post = Post.objects.first()
        self.assertEqual(1, post.comments[0].id)
        self.assertEqual(2, post.comments[1].id)

    def test_inherited_sequencefield(self):
        class Base(Document):
            name = StringField()
            counter = SequenceField()
            meta = {'abstract': True}

        class Foo(Base):
            pass

        class Bar(Base):
            pass

        bar = Bar(name='Bar')
        bar.save()

        foo = Foo(name='Foo')
        foo.save()

        self.assertTrue('base.counter' in
                        self.db['mongoengine.counters'].find().distinct('_id'))
        self.assertFalse(('foo.counter' or 'bar.counter') in
                         self.db['mongoengine.counters'].find().distinct('_id'))
        self.assertNotEqual(foo.counter, bar.counter)
        self.assertEqual(foo._fields['counter'].owner_document, Base)
        self.assertEqual(bar._fields['counter'].owner_document, Base)

    def test_no_inherited_sequencefield(self):
        class Base(Document):
            name = StringField()
            meta = {'abstract': True}

        class Foo(Base):
            counter = SequenceField()

        class Bar(Base):
            counter = SequenceField()

        bar = Bar(name='Bar')
        bar.save()

        foo = Foo(name='Foo')
        foo.save()

        self.assertFalse('base.counter' in
                         self.db['mongoengine.counters'].find().distinct('_id'))
        self.assertTrue(('foo.counter' and 'bar.counter') in
                         self.db['mongoengine.counters'].find().distinct('_id'))
        self.assertEqual(foo.counter, bar.counter)
        self.assertEqual(foo._fields['counter'].owner_document, Foo)
        self.assertEqual(bar._fields['counter'].owner_document, Bar)

    def test_generic_embedded_document(self):
        class Car(EmbeddedDocument):
            name = StringField()

        class Dish(EmbeddedDocument):
            food = StringField(required=True)
            number = IntField()

        class Person(Document):
            name = StringField()
            like = GenericEmbeddedDocumentField()

        Person.drop_collection()

        person = Person(name='Test User')
        person.like = Car(name='Fiat')
        person.save()

        person = Person.objects.first()
        self.assertTrue(isinstance(person.like, Car))

        person.like = Dish(food="arroz", number=15)
        person.save()

        person = Person.objects.first()
        self.assertTrue(isinstance(person.like, Dish))

    def test_generic_embedded_document_choices(self):
        """Ensure you can limit GenericEmbeddedDocument choices."""
        class Car(EmbeddedDocument):
            name = StringField()

        class Dish(EmbeddedDocument):
            food = StringField(required=True)
            number = IntField()

        class Person(Document):
            name = StringField()
            like = GenericEmbeddedDocumentField(choices=(Dish,))

        Person.drop_collection()

        person = Person(name='Test User')
        person.like = Car(name='Fiat')
        self.assertRaises(ValidationError, person.validate)

        person.like = Dish(food="arroz", number=15)
        person.save()

        person = Person.objects.first()
        self.assertTrue(isinstance(person.like, Dish))

    def test_generic_list_embedded_document_choices(self):
        """Ensure you can limit GenericEmbeddedDocument choices inside
        a list field.
        """
        class Car(EmbeddedDocument):
            name = StringField()

        class Dish(EmbeddedDocument):
            food = StringField(required=True)
            number = IntField()

        class Person(Document):
            name = StringField()
            likes = ListField(GenericEmbeddedDocumentField(choices=(Dish,)))

        Person.drop_collection()

        person = Person(name='Test User')
        person.likes = [Car(name='Fiat')]
        self.assertRaises(ValidationError, person.validate)

        person.likes = [Dish(food="arroz", number=15)]
        person.save()

        person = Person.objects.first()
        self.assertTrue(isinstance(person.likes[0], Dish))

    def test_recursive_validation(self):
        """Ensure that a validation result to_dict is available."""
        class Author(EmbeddedDocument):
            name = StringField(required=True)

        class Comment(EmbeddedDocument):
            author = EmbeddedDocumentField(Author, required=True)
            content = StringField(required=True)

        class Post(Document):
            title = StringField(required=True)
            comments = ListField(EmbeddedDocumentField(Comment))

        bob = Author(name='Bob')
        post = Post(title='hello world')
        post.comments.append(Comment(content='hello', author=bob))
        post.comments.append(Comment(author=bob))

        self.assertRaises(ValidationError, post.validate)
        try:
            post.validate()
        except ValidationError as error:
            # ValidationError.errors property
            self.assertTrue(hasattr(error, 'errors'))
            self.assertTrue(isinstance(error.errors, dict))
            self.assertTrue('comments' in error.errors)
            self.assertTrue(1 in error.errors['comments'])
            self.assertTrue(isinstance(error.errors['comments'][1]['content'],
                                       ValidationError))

            # ValidationError.schema property
            error_dict = error.to_dict()
            self.assertTrue(isinstance(error_dict, dict))
            self.assertTrue('comments' in error_dict)
            self.assertTrue(1 in error_dict['comments'])
            self.assertTrue('content' in error_dict['comments'][1])
            self.assertEqual(error_dict['comments'][1]['content'],
                             u'Field is required')

        post.comments[1].content = 'here we go'
        post.validate()

    def test_email_field(self):
        class User(Document):
            email = EmailField()

        user = User(email='ross@example.com')
        user.validate()

        user = User(email='ross@example.co.uk')
        user.validate()

        user = User(email=('Kofq@rhom0e4klgauOhpbpNdogawnyIKvQS0wk2mjqrgGQ5S'
                           'aJIazqqWkm7.net'))
        user.validate()

        user = User(email='new-tld@example.technology')
        user.validate()

        user = User(email='ross@example.com.')
        self.assertRaises(ValidationError, user.validate)

        # unicode domain
        user = User(email=u'user@пример.рф')
        user.validate()

        # invalid unicode domain
        user = User(email=u'user@пример')
        self.assertRaises(ValidationError, user.validate)

        # invalid data type
        user = User(email=123)
        self.assertRaises(ValidationError, user.validate)

    def test_email_field_unicode_user(self):
        # Don't run this test on pypy3, which doesn't support unicode regex:
        # https://bitbucket.org/pypy/pypy/issues/1821/regular-expression-doesnt-find-unicode
        if sys.version_info[:2] == (3, 2):
            raise SkipTest('unicode email addresses are not supported on PyPy 3')

        class User(Document):
            email = EmailField()

        # unicode user shouldn't validate by default...
        user = User(email=u'Dörte@Sörensen.example.com')
        self.assertRaises(ValidationError, user.validate)

        # ...but it should be fine with allow_utf8_user set to True
        class User(Document):
            email = EmailField(allow_utf8_user=True)

        user = User(email=u'Dörte@Sörensen.example.com')
        user.validate()

    def test_email_field_domain_whitelist(self):
        class User(Document):
            email = EmailField()

        # localhost domain shouldn't validate by default...
        user = User(email='me@localhost')
        self.assertRaises(ValidationError, user.validate)

        # ...but it should be fine if it's whitelisted
        class User(Document):
            email = EmailField(domain_whitelist=['localhost'])

        user = User(email='me@localhost')
        user.validate()

    def test_email_field_ip_domain(self):
        class User(Document):
            email = EmailField()

        valid_ipv4 = 'email@[127.0.0.1]'
        valid_ipv6 = 'email@[2001:dB8::1]'
        invalid_ip = 'email@[324.0.0.1]'

        # IP address as a domain shouldn't validate by default...
        user = User(email=valid_ipv4)
        self.assertRaises(ValidationError, user.validate)

        user = User(email=valid_ipv6)
        self.assertRaises(ValidationError, user.validate)

        user = User(email=invalid_ip)
        self.assertRaises(ValidationError, user.validate)

        # ...but it should be fine with allow_ip_domain set to True
        class User(Document):
            email = EmailField(allow_ip_domain=True)

        user = User(email=valid_ipv4)
        user.validate()

        user = User(email=valid_ipv6)
        user.validate()

        # invalid IP should still fail validation
        user = User(email=invalid_ip)
        self.assertRaises(ValidationError, user.validate)

    def test_email_field_honors_regex(self):
        class User(Document):
            email = EmailField(regex=r'\w+@example.com')

        # Fails regex validation
        user = User(email='me@foo.com')
        self.assertRaises(ValidationError, user.validate)

        # Passes regex validation
        user = User(email='me@example.com')
        self.assertTrue(user.validate() is None)

    def test_tuples_as_tuples(self):
        """Ensure that tuples remain tuples when they are inside
        a ComplexBaseField.
        """
        class EnumField(BaseField):

            def __init__(self, **kwargs):
                super(EnumField, self).__init__(**kwargs)

            def to_mongo(self, value):
                return value

            def to_python(self, value):
                return tuple(value)

        class TestDoc(Document):
            items = ListField(EnumField())

        TestDoc.drop_collection()

        tuples = [(100, 'Testing')]
        doc = TestDoc()
        doc.items = tuples
        doc.save()
        x = TestDoc.objects().get()
        self.assertTrue(x is not None)
        self.assertTrue(len(x.items) == 1)
        self.assertTrue(tuple(x.items[0]) in tuples)
        self.assertTrue(x.items[0] in tuples)

    def test_dynamic_fields_class(self):
        class Doc2(Document):
            field_1 = StringField(db_field='f')

        class Doc(Document):
            my_id = IntField(required=True, unique=True, primary_key=True)
            embed_me = DynamicField(db_field='e')
            field_x = StringField(db_field='x')

        Doc.drop_collection()
        Doc2.drop_collection()

        doc2 = Doc2(field_1="hello")
        doc = Doc(my_id=1, embed_me=doc2, field_x="x")
        self.assertRaises(OperationError, doc.save)

        doc2.save()
        doc.save()

        doc = Doc.objects.get()
        self.assertEqual(doc.embed_me.field_1, "hello")

    def test_dynamic_fields_embedded_class(self):
        class Embed(EmbeddedDocument):
            field_1 = StringField(db_field='f')

        class Doc(Document):
            my_id = IntField(required=True, unique=True, primary_key=True)
            embed_me = DynamicField(db_field='e')
            field_x = StringField(db_field='x')

        Doc.drop_collection()

        Doc(my_id=1, embed_me=Embed(field_1="hello"), field_x="x").save()

        doc = Doc.objects.get()
        self.assertEqual(doc.embed_me.field_1, "hello")

    def test_dynamicfield_dump_document(self):
        """Ensure a DynamicField can handle another document's dump."""
        class Doc(Document):
            field = DynamicField()

        class ToEmbed(Document):
            id = IntField(primary_key=True, default=1)
            recursive = DynamicField()

        class ToEmbedParent(Document):
            id = IntField(primary_key=True, default=1)
            recursive = DynamicField()

            meta = {'allow_inheritance': True}

        class ToEmbedChild(ToEmbedParent):
            pass

        to_embed_recursive = ToEmbed(id=1).save()
        to_embed = ToEmbed(id=2, recursive=to_embed_recursive).save()
        doc = Doc(field=to_embed)
        doc.save()
        assert isinstance(doc.field, ToEmbed)
        assert doc.field == to_embed
        # Same thing with a Document with a _cls field
        to_embed_recursive = ToEmbedChild(id=1).save()
        to_embed_child = ToEmbedChild(id=2, recursive=to_embed_recursive).save()
        doc = Doc(field=to_embed_child)
        doc.save()
        assert isinstance(doc.field, ToEmbedChild)
        assert doc.field == to_embed_child

    def test_invalid_dict_value(self):
        class DictFieldTest(Document):
            dictionary = DictField(required=True)

        DictFieldTest.drop_collection()

        test = DictFieldTest(dictionary=None)
        test.dictionary  # Just access to test getter
        self.assertRaises(ValidationError, test.validate)

        test = DictFieldTest(dictionary=False)
        test.dictionary  # Just access to test getter
        self.assertRaises(ValidationError, test.validate)

    def test_cls_field(self):
        class Animal(Document):
            meta = {'allow_inheritance': True}

        class Fish(Animal):
            pass

        class Mammal(Animal):
            pass

        class Dog(Mammal):
            pass

        class Human(Mammal):
            pass

        Animal.objects.delete()
        Dog().save()
        Fish().save()
        Human().save()
        self.assertEquals(Animal.objects(_cls__in=["Animal.Mammal.Dog", "Animal.Fish"]).count(), 2)
        self.assertEquals(Animal.objects(_cls__in=["Animal.Fish.Guppy"]).count(), 0)

    def test_sparse_field(self):
        class Doc(Document):
            name = StringField(required=False, unique=True, sparse=True)

        # This would raise an exception in a non-sparse unique index
        Doc().save()
        Doc().save()

    def test_undefined_field_exception(self):
        """Tests if a `FieldDoesNotExist` exception is raised when
        trying to instantiate a document with a field that's not
        defined.
        """
        class Doc(Document):
            foo = StringField()

        with self.assertRaises(FieldDoesNotExist):
            Doc(bar='test')

    def test_undefined_field_exception_with_strict(self):
        """Tests if a `FieldDoesNotExist` exception is raised when
        trying to instantiate a document with a field that's not
        defined, even when strict is set to False.
        """
        class Doc(Document):
            foo = StringField()
            meta = {'strict': False}

        with self.assertRaises(FieldDoesNotExist):
            Doc(bar='test')

    def test_long_field_is_considered_as_int64(self):
        """
        Tests that long fields are stored as long in mongo, even if long
        value is small enough to be an int.
        """
        class TestLongFieldConsideredAsInt64(Document):
            some_long = LongField()

        doc = TestLongFieldConsideredAsInt64(some_long=42).save()
        db = get_db()
        self.assertTrue(isinstance(db.test_long_field_considered_as_int64.find()[0]['some_long'], Int64))
        self.assertTrue(isinstance(doc.some_long, six.integer_types))


class EmbeddedDocumentListFieldTestCase(MongoDBTestCase):

    def setUp(self):
        """
        Create two BlogPost entries in the database, each with
        several EmbeddedDocuments.
        """
        class Comments(EmbeddedDocument):
            author = StringField()
            message = StringField()

        class BlogPost(Document):
            comments = EmbeddedDocumentListField(Comments)

        BlogPost.drop_collection()

        self.Comments = Comments
        self.BlogPost = BlogPost

        self.post1 = self.BlogPost(comments=[
            self.Comments(author='user1', message='message1'),
            self.Comments(author='user2', message='message1')
        ]).save()

        self.post2 = self.BlogPost(comments=[
            self.Comments(author='user2', message='message2'),
            self.Comments(author='user2', message='message3'),
            self.Comments(author='user3', message='message1')
        ]).save()

    def test_no_keyword_filter(self):
        """
        Tests the filter method of a List of Embedded Documents
        with a no keyword.
        """
        filtered = self.post1.comments.filter()

        # Ensure nothing was changed
        self.assertListEqual(filtered, self.post1.comments)

    def test_single_keyword_filter(self):
        """
        Tests the filter method of a List of Embedded Documents
        with a single keyword.
        """
        filtered = self.post1.comments.filter(author='user1')

        # Ensure only 1 entry was returned.
        self.assertEqual(len(filtered), 1)

        # Ensure the entry returned is the correct entry.
        self.assertEqual(filtered[0].author, 'user1')

    def test_multi_keyword_filter(self):
        """
        Tests the filter method of a List of Embedded Documents
        with multiple keywords.
        """
        filtered = self.post2.comments.filter(
            author='user2', message='message2'
        )

        # Ensure only 1 entry was returned.
        self.assertEqual(len(filtered), 1)

        # Ensure the entry returned is the correct entry.
        self.assertEqual(filtered[0].author, 'user2')
        self.assertEqual(filtered[0].message, 'message2')

    def test_chained_filter(self):
        """
        Tests chained filter methods of a List of Embedded Documents
        """
        filtered = self.post2.comments.filter(author='user2').filter(
            message='message2'
        )

        # Ensure only 1 entry was returned.
        self.assertEqual(len(filtered), 1)

        # Ensure the entry returned is the correct entry.
        self.assertEqual(filtered[0].author, 'user2')
        self.assertEqual(filtered[0].message, 'message2')

    def test_unknown_keyword_filter(self):
        """
        Tests the filter method of a List of Embedded Documents
        when the keyword is not a known keyword.
        """
        with self.assertRaises(AttributeError):
            self.post2.comments.filter(year=2)

    def test_no_keyword_exclude(self):
        """
        Tests the exclude method of a List of Embedded Documents
        with a no keyword.
        """
        filtered = self.post1.comments.exclude()

        # Ensure everything was removed
        self.assertListEqual(filtered, [])

    def test_single_keyword_exclude(self):
        """
        Tests the exclude method of a List of Embedded Documents
        with a single keyword.
        """
        excluded = self.post1.comments.exclude(author='user1')

        # Ensure only 1 entry was returned.
        self.assertEqual(len(excluded), 1)

        # Ensure the entry returned is the correct entry.
        self.assertEqual(excluded[0].author, 'user2')

    def test_multi_keyword_exclude(self):
        """
        Tests the exclude method of a List of Embedded Documents
        with multiple keywords.
        """
        excluded = self.post2.comments.exclude(
            author='user3', message='message1'
        )

        # Ensure only 2 entries were returned.
        self.assertEqual(len(excluded), 2)

        # Ensure the entries returned are the correct entries.
        self.assertEqual(excluded[0].author, 'user2')
        self.assertEqual(excluded[1].author, 'user2')

    def test_non_matching_exclude(self):
        """
        Tests the exclude method of a List of Embedded Documents
        when the keyword does not match any entries.
        """
        excluded = self.post2.comments.exclude(author='user4')

        # Ensure the 3 entries still exist.
        self.assertEqual(len(excluded), 3)

    def test_unknown_keyword_exclude(self):
        """
        Tests the exclude method of a List of Embedded Documents
        when the keyword is not a known keyword.
        """
        with self.assertRaises(AttributeError):
            self.post2.comments.exclude(year=2)

    def test_chained_filter_exclude(self):
        """
        Tests the exclude method after a filter method of a List of
        Embedded Documents.
        """
        excluded = self.post2.comments.filter(author='user2').exclude(
            message='message2'
        )

        # Ensure only 1 entry was returned.
        self.assertEqual(len(excluded), 1)

        # Ensure the entry returned is the correct entry.
        self.assertEqual(excluded[0].author, 'user2')
        self.assertEqual(excluded[0].message, 'message3')

    def test_count(self):
        """
        Tests the count method of a List of Embedded Documents.
        """
        self.assertEqual(self.post1.comments.count(), 2)
        self.assertEqual(self.post1.comments.count(), len(self.post1.comments))

    def test_filtered_count(self):
        """
        Tests the filter + count method of a List of Embedded Documents.
        """
        count = self.post1.comments.filter(author='user1').count()
        self.assertEqual(count, 1)

    def test_single_keyword_get(self):
        """
        Tests the get method of a List of Embedded Documents using a
        single keyword.
        """
        comment = self.post1.comments.get(author='user1')
        self.assertIsInstance(comment, self.Comments)
        self.assertEqual(comment.author, 'user1')

    def test_multi_keyword_get(self):
        """
        Tests the get method of a List of Embedded Documents using
        multiple keywords.
        """
        comment = self.post2.comments.get(author='user2', message='message2')
        self.assertIsInstance(comment, self.Comments)
        self.assertEqual(comment.author, 'user2')
        self.assertEqual(comment.message, 'message2')

    def test_no_keyword_multiple_return_get(self):
        """
        Tests the get method of a List of Embedded Documents without
        a keyword to return multiple documents.
        """
        with self.assertRaises(MultipleObjectsReturned):
            self.post1.comments.get()

    def test_keyword_multiple_return_get(self):
        """
        Tests the get method of a List of Embedded Documents with a keyword
        to return multiple documents.
        """
        with self.assertRaises(MultipleObjectsReturned):
            self.post2.comments.get(author='user2')

    def test_unknown_keyword_get(self):
        """
        Tests the get method of a List of Embedded Documents with an
        unknown keyword.
        """
        with self.assertRaises(AttributeError):
            self.post2.comments.get(year=2020)

    def test_no_result_get(self):
        """
        Tests the get method of a List of Embedded Documents where get
        returns no results.
        """
        with self.assertRaises(DoesNotExist):
            self.post1.comments.get(author='user3')

    def test_first(self):
        """
        Tests the first method of a List of Embedded Documents to
        ensure it returns the first comment.
        """
        comment = self.post1.comments.first()

        # Ensure a Comment object was returned.
        self.assertIsInstance(comment, self.Comments)
        self.assertEqual(comment, self.post1.comments[0])

    def test_create(self):
        """
        Test the create method of a List of Embedded Documents.
        """
        comment = self.post1.comments.create(
            author='user4', message='message1'
        )
        self.post1.save()

        # Ensure the returned value is the comment object.
        self.assertIsInstance(comment, self.Comments)
        self.assertEqual(comment.author, 'user4')
        self.assertEqual(comment.message, 'message1')

        # Ensure the new comment was actually saved to the database.
        self.assertIn(
            comment,
            self.BlogPost.objects(comments__author='user4')[0].comments
        )

    def test_filtered_create(self):
        """
        Test the create method of a List of Embedded Documents chained
        to a call to the filter method. Filtering should have no effect
        on creation.
        """
        comment = self.post1.comments.filter(author='user1').create(
            author='user4', message='message1'
        )
        self.post1.save()

        # Ensure the returned value is the comment object.
        self.assertIsInstance(comment, self.Comments)
        self.assertEqual(comment.author, 'user4')
        self.assertEqual(comment.message, 'message1')

        # Ensure the new comment was actually saved to the database.
        self.assertIn(
            comment,
            self.BlogPost.objects(comments__author='user4')[0].comments
        )

    def test_no_keyword_update(self):
        """
        Tests the update method of a List of Embedded Documents with
        no keywords.
        """
        original = list(self.post1.comments)
        number = self.post1.comments.update()
        self.post1.save()

        # Ensure that nothing was altered.
        self.assertIn(
            original[0],
            self.BlogPost.objects(id=self.post1.id)[0].comments
        )

        self.assertIn(
            original[1],
            self.BlogPost.objects(id=self.post1.id)[0].comments
        )

        # Ensure the method returned 0 as the number of entries
        # modified
        self.assertEqual(number, 0)

    def test_single_keyword_update(self):
        """
        Tests the update method of a List of Embedded Documents with
        a single keyword.
        """
        number = self.post1.comments.update(author='user4')
        self.post1.save()

        comments = self.BlogPost.objects(id=self.post1.id)[0].comments

        # Ensure that the database was updated properly.
        self.assertEqual(comments[0].author, 'user4')
        self.assertEqual(comments[1].author, 'user4')

        # Ensure the method returned 2 as the number of entries
        # modified
        self.assertEqual(number, 2)

    def test_unicode(self):
        """
        Tests that unicode strings handled correctly
        """
        post = self.BlogPost(comments=[
            self.Comments(author='user1', message=u'сообщение'),
            self.Comments(author='user2', message=u'хабарлама')
        ]).save()
        self.assertEqual(post.comments.get(message=u'сообщение').author,
                         'user1')

    def test_save(self):
        """
        Tests the save method of a List of Embedded Documents.
        """
        comments = self.post1.comments
        new_comment = self.Comments(author='user4')
        comments.append(new_comment)
        comments.save()

        # Ensure that the new comment has been added to the database.
        self.assertIn(
            new_comment,
            self.BlogPost.objects(id=self.post1.id)[0].comments
        )

    def test_delete(self):
        """
        Tests the delete method of a List of Embedded Documents.
        """
        number = self.post1.comments.delete()
        self.post1.save()

        # Ensure that all the comments under post1 were deleted in the
        # database.
        self.assertListEqual(
            self.BlogPost.objects(id=self.post1.id)[0].comments, []
        )

        # Ensure that post1 comments were deleted from the list.
        self.assertListEqual(self.post1.comments, [])

        # Ensure that comments still returned a EmbeddedDocumentList object.
        self.assertIsInstance(self.post1.comments, EmbeddedDocumentList)

        # Ensure that the delete method returned 2 as the number of entries
        # deleted from the database
        self.assertEqual(number, 2)

    def test_empty_list_embedded_documents_with_unique_field(self):
        """
        Tests that only one document with an empty list of embedded documents
        that have a unique field can be saved, but if the unique field is
        also sparse than multiple documents with an empty list can be saved.
        """
        class EmbeddedWithUnique(EmbeddedDocument):
            number = IntField(unique=True)

        class A(Document):
            my_list = ListField(EmbeddedDocumentField(EmbeddedWithUnique))

        A(my_list=[]).save()
        with self.assertRaises(NotUniqueError):
            A(my_list=[]).save()

        class EmbeddedWithSparseUnique(EmbeddedDocument):
            number = IntField(unique=True, sparse=True)

        class B(Document):
            my_list = ListField(EmbeddedDocumentField(EmbeddedWithSparseUnique))

        A.drop_collection()
        B.drop_collection()

        B(my_list=[]).save()
        B(my_list=[]).save()

    def test_filtered_delete(self):
        """
        Tests the delete method of a List of Embedded Documents
        after the filter method has been called.
        """
        comment = self.post1.comments[1]
        number = self.post1.comments.filter(author='user2').delete()
        self.post1.save()

        # Ensure that only the user2 comment was deleted.
        self.assertNotIn(
            comment, self.BlogPost.objects(id=self.post1.id)[0].comments
        )
        self.assertEqual(
            len(self.BlogPost.objects(id=self.post1.id)[0].comments), 1
        )

        # Ensure that the user2 comment no longer exists in the list.
        self.assertNotIn(comment, self.post1.comments)
        self.assertEqual(len(self.post1.comments), 1)

        # Ensure that the delete method returned 1 as the number of entries
        # deleted from the database
        self.assertEqual(number, 1)

    def test_custom_data(self):
        """
        Tests that custom data is saved in the field object
        and doesn't interfere with the rest of field functionalities.
        """
        custom_data = {'a': 'a_value', 'b': [1, 2]}

        class CustomData(Document):
            a_field = IntField()
            c_field = IntField(custom_data=custom_data)

        CustomData.drop_collection()

        a1 = CustomData(a_field=1, c_field=2).save()
        self.assertEqual(2, a1.c_field)
        self.assertFalse(hasattr(a1.c_field, 'custom_data'))
        self.assertTrue(hasattr(CustomData.c_field, 'custom_data'))
        self.assertEqual(custom_data['a'], CustomData.c_field.custom_data['a'])


class CachedReferenceFieldTest(MongoDBTestCase):

    def test_cached_reference_field_get_and_save(self):
        """
        Tests #1047: CachedReferenceField creates DBRefs on to_python,
        but can't save them on to_mongo.
        """
        class Animal(Document):
            name = StringField()
            tag = StringField()

        class Ocorrence(Document):
            person = StringField()
            animal = CachedReferenceField(Animal)

        Animal.drop_collection()
        Ocorrence.drop_collection()

        Ocorrence(person="testte",
                  animal=Animal(name="Leopard", tag="heavy").save()).save()
        p = Ocorrence.objects.get()
        p.person = 'new_testte'
        p.save()

    def test_cached_reference_fields(self):
        class Animal(Document):
            name = StringField()
            tag = StringField()

        class Ocorrence(Document):
            person = StringField()
            animal = CachedReferenceField(
                Animal, fields=['tag'])

        Animal.drop_collection()
        Ocorrence.drop_collection()

        a = Animal(name="Leopard", tag="heavy")
        a.save()

        self.assertEqual(Animal._cached_reference_fields, [Ocorrence.animal])
        o = Ocorrence(person="teste", animal=a)
        o.save()

        p = Ocorrence(person="Wilson")
        p.save()

        self.assertEqual(Ocorrence.objects(animal=None).count(), 1)

        self.assertEqual(
            a.to_mongo(fields=['tag']), {'tag': 'heavy', "_id": a.pk})

        self.assertEqual(o.to_mongo()['animal']['tag'], 'heavy')

        # counts
        Ocorrence(person="teste 2").save()
        Ocorrence(person="teste 3").save()

        count = Ocorrence.objects(animal__tag='heavy').count()
        self.assertEqual(count, 1)

        ocorrence = Ocorrence.objects(animal__tag='heavy').first()
        self.assertEqual(ocorrence.person, "teste")
        self.assertTrue(isinstance(ocorrence.animal, Animal))

    def test_cached_reference_field_decimal(self):
        class PersonAuto(Document):
            name = StringField()
            salary = DecimalField()

        class SocialTest(Document):
            group = StringField()
            person = CachedReferenceField(
                PersonAuto,
                fields=('salary',))

        PersonAuto.drop_collection()
        SocialTest.drop_collection()

        p = PersonAuto(name="Alberto", salary=Decimal('7000.00'))
        p.save()

        s = SocialTest(group="dev", person=p)
        s.save()

        self.assertEqual(
            SocialTest.objects._collection.find_one({'person.salary': 7000.00}), {
                '_id': s.pk,
                'group': s.group,
                'person': {
                    '_id': p.pk,
                    'salary': 7000.00
                }
            })

    def test_cached_reference_field_reference(self):
        class Group(Document):
            name = StringField()

        class Person(Document):
            name = StringField()
            group = ReferenceField(Group)

        class SocialData(Document):
            obs = StringField()
            tags = ListField(
                StringField())
            person = CachedReferenceField(
                Person,
                fields=('group',))

        Group.drop_collection()
        Person.drop_collection()
        SocialData.drop_collection()

        g1 = Group(name='dev')
        g1.save()

        g2 = Group(name="designers")
        g2.save()

        p1 = Person(name="Alberto", group=g1)
        p1.save()

        p2 = Person(name="Andre", group=g1)
        p2.save()

        p3 = Person(name="Afro design", group=g2)
        p3.save()

        s1 = SocialData(obs="testing 123", person=p1, tags=['tag1', 'tag2'])
        s1.save()

        s2 = SocialData(obs="testing 321", person=p3, tags=['tag3', 'tag4'])
        s2.save()

        self.assertEqual(SocialData.objects._collection.find_one(
            {'tags': 'tag2'}), {
                '_id': s1.pk,
                'obs': 'testing 123',
                'tags': ['tag1', 'tag2'],
                'person': {
                    '_id': p1.pk,
                    'group': g1.pk
                }
        })

        self.assertEqual(SocialData.objects(person__group=g2).count(), 1)
        self.assertEqual(SocialData.objects(person__group=g2).first(), s2)

    def test_cached_reference_field_push_with_fields(self):
        class Product(Document):
            name = StringField()

        Product.drop_collection()

        class Basket(Document):
            products = ListField(CachedReferenceField(Product, fields=['name']))

        Basket.drop_collection()
        product1 = Product(name='abc').save()
        product2 = Product(name='def').save()
        basket = Basket(products=[product1]).save()
        self.assertEqual(
            Basket.objects._collection.find_one(),
            {
                '_id': basket.pk,
                'products': [
                    {
                        '_id': product1.pk,
                        'name': product1.name
                    }
                ]
            }
        )
        # push to list
        basket.update(push__products=product2)
        basket.reload()
        self.assertEqual(
            Basket.objects._collection.find_one(),
            {
                '_id': basket.pk,
                'products': [
                    {
                        '_id': product1.pk,
                        'name': product1.name
                    },
                    {
                        '_id': product2.pk,
                        'name': product2.name
                    }
                ]
            }
        )

    def test_cached_reference_field_update_all(self):
        class Person(Document):
            TYPES = (
                ('pf', "PF"),
                ('pj', "PJ")
            )
            name = StringField()
            tp = StringField(
                choices=TYPES
            )

            father = CachedReferenceField('self', fields=('tp',))

        Person.drop_collection()

        a1 = Person(name="Wilson Father", tp="pj")
        a1.save()

        a2 = Person(name='Wilson Junior', tp='pf', father=a1)
        a2.save()

        self.assertEqual(dict(a2.to_mongo()), {
            "_id": a2.pk,
            "name": u"Wilson Junior",
            "tp": u"pf",
            "father": {
                "_id": a1.pk,
                "tp": u"pj"
            }
        })

        self.assertEqual(Person.objects(father=a1)._query, {
            'father._id': a1.pk
        })
        self.assertEqual(Person.objects(father=a1).count(), 1)

        Person.objects.update(set__tp="pf")
        Person.father.sync_all()

        a2.reload()
        self.assertEqual(dict(a2.to_mongo()), {
            "_id": a2.pk,
            "name": u"Wilson Junior",
            "tp": u"pf",
            "father": {
                "_id": a1.pk,
                "tp": u"pf"
            }
        })

    def test_cached_reference_fields_on_embedded_documents(self):
        with self.assertRaises(InvalidDocumentError):
            class Test(Document):
                name = StringField()

            type('WrongEmbeddedDocument', (
                EmbeddedDocument,), {
                    'test': CachedReferenceField(Test)
            })

    def test_cached_reference_auto_sync(self):
        class Person(Document):
            TYPES = (
                ('pf', "PF"),
                ('pj', "PJ")
            )
            name = StringField()
            tp = StringField(
                choices=TYPES
            )

            father = CachedReferenceField('self', fields=('tp',))

        Person.drop_collection()

        a1 = Person(name="Wilson Father", tp="pj")
        a1.save()

        a2 = Person(name='Wilson Junior', tp='pf', father=a1)
        a2.save()

        a1.tp = 'pf'
        a1.save()

        a2.reload()
        self.assertEqual(dict(a2.to_mongo()), {
            '_id': a2.pk,
            'name': 'Wilson Junior',
            'tp': 'pf',
            'father': {
                '_id': a1.pk,
                'tp': 'pf'
            }
        })

    def test_cached_reference_auto_sync_disabled(self):
        class Persone(Document):
            TYPES = (
                ('pf', "PF"),
                ('pj', "PJ")
            )
            name = StringField()
            tp = StringField(
                choices=TYPES
            )

            father = CachedReferenceField(
                'self', fields=('tp',), auto_sync=False)

        Persone.drop_collection()

        a1 = Persone(name="Wilson Father", tp="pj")
        a1.save()

        a2 = Persone(name='Wilson Junior', tp='pf', father=a1)
        a2.save()

        a1.tp = 'pf'
        a1.save()

        self.assertEqual(Persone.objects._collection.find_one({'_id': a2.pk}), {
            '_id': a2.pk,
            'name': 'Wilson Junior',
            'tp': 'pf',
            'father': {
                '_id': a1.pk,
                'tp': 'pj'
            }
        })

    def test_cached_reference_embedded_fields(self):
        class Owner(EmbeddedDocument):
            TPS = (
                ('n', "Normal"),
                ('u', "Urgent")
            )
            name = StringField()
            tp = StringField(
                verbose_name="Type",
                db_field="t",
                choices=TPS)

        class Animal(Document):
            name = StringField()
            tag = StringField()

            owner = EmbeddedDocumentField(Owner)

        class Ocorrence(Document):
            person = StringField()
            animal = CachedReferenceField(
                Animal, fields=['tag', 'owner.tp'])

        Animal.drop_collection()
        Ocorrence.drop_collection()

        a = Animal(name="Leopard", tag="heavy",
                   owner=Owner(tp='u', name="Wilson Júnior")
                   )
        a.save()

        o = Ocorrence(person="teste", animal=a)
        o.save()
        self.assertEqual(dict(a.to_mongo(fields=['tag', 'owner.tp'])), {
            '_id': a.pk,
            'tag': 'heavy',
            'owner': {
                't': 'u'
            }
        })
        self.assertEqual(o.to_mongo()['animal']['tag'], 'heavy')
        self.assertEqual(o.to_mongo()['animal']['owner']['t'], 'u')

        # counts
        Ocorrence(person="teste 2").save()
        Ocorrence(person="teste 3").save()

        count = Ocorrence.objects(
            animal__tag='heavy', animal__owner__tp='u').count()
        self.assertEqual(count, 1)

        ocorrence = Ocorrence.objects(
            animal__tag='heavy',
            animal__owner__tp='u').first()
        self.assertEqual(ocorrence.person, "teste")
        self.assertTrue(isinstance(ocorrence.animal, Animal))

    def test_cached_reference_embedded_list_fields(self):
        class Owner(EmbeddedDocument):
            name = StringField()
            tags = ListField(StringField())

        class Animal(Document):
            name = StringField()
            tag = StringField()

            owner = EmbeddedDocumentField(Owner)

        class Ocorrence(Document):
            person = StringField()
            animal = CachedReferenceField(
                Animal, fields=['tag', 'owner.tags'])

        Animal.drop_collection()
        Ocorrence.drop_collection()

        a = Animal(name="Leopard", tag="heavy",
                   owner=Owner(tags=['cool', 'funny'],
                               name="Wilson Júnior")
                   )
        a.save()

        o = Ocorrence(person="teste 2", animal=a)
        o.save()
        self.assertEqual(dict(a.to_mongo(fields=['tag', 'owner.tags'])), {
            '_id': a.pk,
            'tag': 'heavy',
            'owner': {
                'tags': ['cool', 'funny']
            }
        })

        self.assertEqual(o.to_mongo()['animal']['tag'], 'heavy')
        self.assertEqual(o.to_mongo()['animal']['owner']['tags'],
                         ['cool', 'funny'])

        # counts
        Ocorrence(person="teste 2").save()
        Ocorrence(person="teste 3").save()

        query = Ocorrence.objects(
            animal__tag='heavy', animal__owner__tags='cool')._query
        self.assertEqual(
            query, {'animal.owner.tags': 'cool', 'animal.tag': 'heavy'})

        ocorrence = Ocorrence.objects(
            animal__tag='heavy',
            animal__owner__tags='cool').first()
        self.assertEqual(ocorrence.person, "teste 2")
        self.assertTrue(isinstance(ocorrence.animal, Animal))


class LazyReferenceFieldTest(MongoDBTestCase):
    def test_lazy_reference_config(self):
        # Make sure ReferenceField only accepts a document class or a string
        # with a document class name.
        self.assertRaises(ValidationError, LazyReferenceField, EmbeddedDocument)

    def test_lazy_reference_simple(self):
        class Animal(Document):
            name = StringField()
            tag = StringField()

        class Ocurrence(Document):
            person = StringField()
            animal = LazyReferenceField(Animal)

        Animal.drop_collection()
        Ocurrence.drop_collection()

        animal = Animal(name="Leopard", tag="heavy").save()
        Ocurrence(person="test", animal=animal).save()
        p = Ocurrence.objects.get()
        self.assertIsInstance(p.animal, LazyReference)
        fetched_animal = p.animal.fetch()
        self.assertEqual(fetched_animal, animal)
        # `fetch` keep cache on referenced document by default...
        animal.tag = "not so heavy"
        animal.save()
        double_fetch = p.animal.fetch()
        self.assertIs(fetched_animal, double_fetch)
        self.assertEqual(double_fetch.tag, "heavy")
        # ...unless specified otherwise
        fetch_force = p.animal.fetch(force=True)
        self.assertIsNot(fetch_force, fetched_animal)
        self.assertEqual(fetch_force.tag, "not so heavy")

    def test_lazy_reference_fetch_invalid_ref(self):
        class Animal(Document):
            name = StringField()
            tag = StringField()

        class Ocurrence(Document):
            person = StringField()
            animal = LazyReferenceField(Animal)

        Animal.drop_collection()
        Ocurrence.drop_collection()

        animal = Animal(name="Leopard", tag="heavy").save()
        Ocurrence(person="test", animal=animal).save()
        animal.delete()
        p = Ocurrence.objects.get()
        self.assertIsInstance(p.animal, LazyReference)
        with self.assertRaises(DoesNotExist):
            p.animal.fetch()

    def test_lazy_reference_set(self):
        class Animal(Document):
            meta = {'allow_inheritance': True}

            name = StringField()
            tag = StringField()

        class Ocurrence(Document):
            person = StringField()
            animal = LazyReferenceField(Animal)

        Animal.drop_collection()
        Ocurrence.drop_collection()

        class SubAnimal(Animal):
            nick = StringField()

        animal = Animal(name="Leopard", tag="heavy").save()
        sub_animal = SubAnimal(nick='doggo', name='dog').save()
        for ref in (
                animal,
                animal.pk,
                DBRef(animal._get_collection_name(), animal.pk),
                LazyReference(Animal, animal.pk),

                sub_animal,
                sub_animal.pk,
                DBRef(sub_animal._get_collection_name(), sub_animal.pk),
                LazyReference(SubAnimal, sub_animal.pk),
                ):
            p = Ocurrence(person="test", animal=ref).save()
            p.reload()
            self.assertIsInstance(p.animal, LazyReference)
            p.animal.fetch()

    def test_lazy_reference_bad_set(self):
        class Animal(Document):
            name = StringField()
            tag = StringField()

        class Ocurrence(Document):
            person = StringField()
            animal = LazyReferenceField(Animal)

        Animal.drop_collection()
        Ocurrence.drop_collection()

        class BadDoc(Document):
            pass

        animal = Animal(name="Leopard", tag="heavy").save()
        baddoc = BadDoc().save()
        for bad in (
                42,
                'foo',
                baddoc,
                DBRef(baddoc._get_collection_name(), animal.pk),
                LazyReference(BadDoc, animal.pk)
                ):
            with self.assertRaises(ValidationError):
                p = Ocurrence(person="test", animal=bad).save()

    def test_lazy_reference_query_conversion(self):
        """Ensure that LazyReferenceFields can be queried using objects and values
        of the type of the primary key of the referenced object.
        """
        class Member(Document):
            user_num = IntField(primary_key=True)

        class BlogPost(Document):
            title = StringField()
            author = LazyReferenceField(Member, dbref=False)

        Member.drop_collection()
        BlogPost.drop_collection()

        m1 = Member(user_num=1)
        m1.save()
        m2 = Member(user_num=2)
        m2.save()

        post1 = BlogPost(title='post 1', author=m1)
        post1.save()

        post2 = BlogPost(title='post 2', author=m2)
        post2.save()

        post = BlogPost.objects(author=m1).first()
        self.assertEqual(post.id, post1.id)

        post = BlogPost.objects(author=m2).first()
        self.assertEqual(post.id, post2.id)

        # Same thing by passing a LazyReference instance
        post = BlogPost.objects(author=LazyReference(Member, m2.pk)).first()
        self.assertEqual(post.id, post2.id)

    def test_lazy_reference_query_conversion_dbref(self):
        """Ensure that LazyReferenceFields can be queried using objects and values
        of the type of the primary key of the referenced object.
        """
        class Member(Document):
            user_num = IntField(primary_key=True)

        class BlogPost(Document):
            title = StringField()
            author = LazyReferenceField(Member, dbref=True)

        Member.drop_collection()
        BlogPost.drop_collection()

        m1 = Member(user_num=1)
        m1.save()
        m2 = Member(user_num=2)
        m2.save()

        post1 = BlogPost(title='post 1', author=m1)
        post1.save()

        post2 = BlogPost(title='post 2', author=m2)
        post2.save()

        post = BlogPost.objects(author=m1).first()
        self.assertEqual(post.id, post1.id)

        post = BlogPost.objects(author=m2).first()
        self.assertEqual(post.id, post2.id)

        # Same thing by passing a LazyReference instance
        post = BlogPost.objects(author=LazyReference(Member, m2.pk)).first()
        self.assertEqual(post.id, post2.id)

    def test_lazy_reference_passthrough(self):
        class Animal(Document):
            name = StringField()
            tag = StringField()

        class Ocurrence(Document):
            animal = LazyReferenceField(Animal, passthrough=False)
            animal_passthrough = LazyReferenceField(Animal, passthrough=True)

        Animal.drop_collection()
        Ocurrence.drop_collection()

        animal = Animal(name="Leopard", tag="heavy").save()
        Ocurrence(animal=animal, animal_passthrough=animal).save()
        p = Ocurrence.objects.get()
        self.assertIsInstance(p.animal, LazyReference)
        with self.assertRaises(KeyError):
            p.animal['name']
        with self.assertRaises(AttributeError):
            p.animal.name
        self.assertEqual(p.animal.pk, animal.pk)

        self.assertEqual(p.animal_passthrough.name, "Leopard")
        self.assertEqual(p.animal_passthrough['name'], "Leopard")

        # Should not be able to access referenced document's methods
        with self.assertRaises(AttributeError):
            p.animal.save
        with self.assertRaises(KeyError):
            p.animal['save']

    def test_lazy_reference_not_set(self):
        class Animal(Document):
            name = StringField()
            tag = StringField()

        class Ocurrence(Document):
            person = StringField()
            animal = LazyReferenceField(Animal)

        Animal.drop_collection()
        Ocurrence.drop_collection()

        Ocurrence(person='foo').save()
        p = Ocurrence.objects.get()
        self.assertIs(p.animal, None)

    def test_lazy_reference_equality(self):
        class Animal(Document):
            name = StringField()
            tag = StringField()

        Animal.drop_collection()

        animal = Animal(name="Leopard", tag="heavy").save()
        animalref = LazyReference(Animal, animal.pk)
        self.assertEqual(animal, animalref)
        self.assertEqual(animalref, animal)

        other_animalref = LazyReference(Animal, ObjectId("54495ad94c934721ede76f90"))
        self.assertNotEqual(animal, other_animalref)
        self.assertNotEqual(other_animalref, animal)

    def test_lazy_reference_embedded(self):
        class Animal(Document):
            name = StringField()
            tag = StringField()

        class EmbeddedOcurrence(EmbeddedDocument):
            in_list = ListField(LazyReferenceField(Animal))
            direct = LazyReferenceField(Animal)

        class Ocurrence(Document):
            in_list = ListField(LazyReferenceField(Animal))
            in_embedded = EmbeddedDocumentField(EmbeddedOcurrence)
            direct = LazyReferenceField(Animal)

        Animal.drop_collection()
        Ocurrence.drop_collection()

        animal1 = Animal('doggo').save()
        animal2 = Animal('cheeta').save()

        def check_fields_type(occ):
            self.assertIsInstance(occ.direct, LazyReference)
            for elem in occ.in_list:
                self.assertIsInstance(elem, LazyReference)
            self.assertIsInstance(occ.in_embedded.direct, LazyReference)
            for elem in occ.in_embedded.in_list:
                self.assertIsInstance(elem, LazyReference)

        occ = Ocurrence(
            in_list=[animal1, animal2],
            in_embedded={'in_list': [animal1, animal2], 'direct': animal1},
            direct=animal1
        ).save()
        check_fields_type(occ)
        occ.reload()
        check_fields_type(occ)
        occ.direct = animal1.id
        occ.in_list = [animal1.id, animal2.id]
        occ.in_embedded.direct = animal1.id
        occ.in_embedded.in_list = [animal1.id, animal2.id]
        check_fields_type(occ)


class GenericLazyReferenceFieldTest(MongoDBTestCase):
    def test_generic_lazy_reference_simple(self):
        class Animal(Document):
            name = StringField()
            tag = StringField()

        class Ocurrence(Document):
            person = StringField()
            animal = GenericLazyReferenceField()

        Animal.drop_collection()
        Ocurrence.drop_collection()

        animal = Animal(name="Leopard", tag="heavy").save()
        Ocurrence(person="test", animal=animal).save()
        p = Ocurrence.objects.get()
        self.assertIsInstance(p.animal, LazyReference)
        fetched_animal = p.animal.fetch()
        self.assertEqual(fetched_animal, animal)
        # `fetch` keep cache on referenced document by default...
        animal.tag = "not so heavy"
        animal.save()
        double_fetch = p.animal.fetch()
        self.assertIs(fetched_animal, double_fetch)
        self.assertEqual(double_fetch.tag, "heavy")
        # ...unless specified otherwise
        fetch_force = p.animal.fetch(force=True)
        self.assertIsNot(fetch_force, fetched_animal)
        self.assertEqual(fetch_force.tag, "not so heavy")

    def test_generic_lazy_reference_choices(self):
        class Animal(Document):
            name = StringField()

        class Vegetal(Document):
            name = StringField()

        class Mineral(Document):
            name = StringField()

        class Ocurrence(Document):
            living_thing = GenericLazyReferenceField(choices=[Animal, Vegetal])
            thing = GenericLazyReferenceField()

        Animal.drop_collection()
        Vegetal.drop_collection()
        Mineral.drop_collection()
        Ocurrence.drop_collection()

        animal = Animal(name="Leopard").save()
        vegetal = Vegetal(name="Oak").save()
        mineral = Mineral(name="Granite").save()

        occ_animal = Ocurrence(living_thing=animal, thing=animal).save()
        occ_vegetal = Ocurrence(living_thing=vegetal, thing=vegetal).save()
        with self.assertRaises(ValidationError):
            Ocurrence(living_thing=mineral).save()

        occ = Ocurrence.objects.get(living_thing=animal)
        self.assertEqual(occ, occ_animal)
        self.assertIsInstance(occ.thing, LazyReference)
        self.assertIsInstance(occ.living_thing, LazyReference)

        occ.thing = vegetal
        occ.living_thing = vegetal
        occ.save()

        occ.thing = mineral
        occ.living_thing = mineral
        with self.assertRaises(ValidationError):
            occ.save()

    def test_generic_lazy_reference_set(self):
        class Animal(Document):
            meta = {'allow_inheritance': True}

            name = StringField()
            tag = StringField()

        class Ocurrence(Document):
            person = StringField()
            animal = GenericLazyReferenceField()

        Animal.drop_collection()
        Ocurrence.drop_collection()

        class SubAnimal(Animal):
            nick = StringField()

        animal = Animal(name="Leopard", tag="heavy").save()
        sub_animal = SubAnimal(nick='doggo', name='dog').save()
        for ref in (
                animal,
                LazyReference(Animal, animal.pk),
                {'_cls': 'Animal', '_ref': DBRef(animal._get_collection_name(), animal.pk)},

                sub_animal,
                LazyReference(SubAnimal, sub_animal.pk),
                {'_cls': 'SubAnimal', '_ref': DBRef(sub_animal._get_collection_name(), sub_animal.pk)},
                ):
            p = Ocurrence(person="test", animal=ref).save()
            p.reload()
            self.assertIsInstance(p.animal, (LazyReference, Document))
            p.animal.fetch()

    def test_generic_lazy_reference_bad_set(self):
        class Animal(Document):
            name = StringField()
            tag = StringField()

        class Ocurrence(Document):
            person = StringField()
            animal = GenericLazyReferenceField(choices=['Animal'])

        Animal.drop_collection()
        Ocurrence.drop_collection()

        class BadDoc(Document):
            pass

        animal = Animal(name="Leopard", tag="heavy").save()
        baddoc = BadDoc().save()
        for bad in (
                42,
                'foo',
                baddoc,
                LazyReference(BadDoc, animal.pk)
                ):
            with self.assertRaises(ValidationError):
                p = Ocurrence(person="test", animal=bad).save()

    def test_generic_lazy_reference_query_conversion(self):
        class Member(Document):
            user_num = IntField(primary_key=True)

        class BlogPost(Document):
            title = StringField()
            author = GenericLazyReferenceField()

        Member.drop_collection()
        BlogPost.drop_collection()

        m1 = Member(user_num=1)
        m1.save()
        m2 = Member(user_num=2)
        m2.save()

        post1 = BlogPost(title='post 1', author=m1)
        post1.save()

        post2 = BlogPost(title='post 2', author=m2)
        post2.save()

        post = BlogPost.objects(author=m1).first()
        self.assertEqual(post.id, post1.id)

        post = BlogPost.objects(author=m2).first()
        self.assertEqual(post.id, post2.id)

        # Same thing by passing a LazyReference instance
        post = BlogPost.objects(author=LazyReference(Member, m2.pk)).first()
        self.assertEqual(post.id, post2.id)

    def test_generic_lazy_reference_not_set(self):
        class Animal(Document):
            name = StringField()
            tag = StringField()

        class Ocurrence(Document):
            person = StringField()
            animal = GenericLazyReferenceField()

        Animal.drop_collection()
        Ocurrence.drop_collection()

        Ocurrence(person='foo').save()
        p = Ocurrence.objects.get()
        self.assertIs(p.animal, None)

    def test_generic_lazy_reference_embedded(self):
        class Animal(Document):
            name = StringField()
            tag = StringField()

        class EmbeddedOcurrence(EmbeddedDocument):
            in_list = ListField(GenericLazyReferenceField())
            direct = GenericLazyReferenceField()

        class Ocurrence(Document):
            in_list = ListField(GenericLazyReferenceField())
            in_embedded = EmbeddedDocumentField(EmbeddedOcurrence)
            direct = GenericLazyReferenceField()

        Animal.drop_collection()
        Ocurrence.drop_collection()

        animal1 = Animal('doggo').save()
        animal2 = Animal('cheeta').save()

        def check_fields_type(occ):
            self.assertIsInstance(occ.direct, LazyReference)
            for elem in occ.in_list:
                self.assertIsInstance(elem, LazyReference)
            self.assertIsInstance(occ.in_embedded.direct, LazyReference)
            for elem in occ.in_embedded.in_list:
                self.assertIsInstance(elem, LazyReference)

        occ = Ocurrence(
            in_list=[animal1, animal2],
            in_embedded={'in_list': [animal1, animal2], 'direct': animal1},
            direct=animal1
        ).save()
        check_fields_type(occ)
        occ.reload()
        check_fields_type(occ)
        animal1_ref = {'_cls': 'Animal', '_ref': DBRef(animal1._get_collection_name(), animal1.pk)}
        animal2_ref = {'_cls': 'Animal', '_ref': DBRef(animal2._get_collection_name(), animal2.pk)}
        occ.direct = animal1_ref
        occ.in_list = [animal1_ref, animal2_ref]
        occ.in_embedded.direct = animal1_ref
        occ.in_embedded.in_list = [animal1_ref, animal2_ref]
        check_fields_type(occ)


if __name__ == '__main__':
    unittest.main()<|MERGE_RESOLUTION|>--- conflicted
+++ resolved
@@ -939,11 +939,8 @@
             authors = ListField(ReferenceField(User))
             authors_as_lazy = ListField(LazyReferenceField(User))
             generic = ListField(GenericReferenceField())
-<<<<<<< HEAD
+            generic_as_lazy = ListField(GenericLazyReferenceField())
             access_list = ListField(choices=AccessLevelChoices, display_sep=', ')
-=======
-            generic_as_lazy = ListField(GenericLazyReferenceField())
->>>>>>> 0fffaccd
 
         User.drop_collection()
         BlogPost.drop_collection()
